// Copyright (c) Facebook, Inc. and its affiliates.
//
// This source code is licensed under the MIT license found in the
// LICENSE file in the root directory of this source tree.

use std::collections::HashMap;

use crate::serialization::{from_digest, to_digest};
use crate::storage::{Storable, Storage};
use crate::{node_state::*, Direction, ARITY};
use winter_crypto::Hasher;

use crate::errors::{HistoryTreeNodeError, StorageError};

use std::marker::PhantomData;

use serde::{Deserialize, Serialize};

#[derive(PartialEq, Debug, Copy, Clone, Serialize, Deserialize)]
pub enum NodeType {
    Leaf,
    Root,
    Interior,
}

pub type HistoryInsertionNode<H, S> = (Direction, HistoryChildState<H, S>);
pub type HistoryNodeHash<H> = Option<H>;

/**
 * HistoryNode will represent a generic interior node of a compressed history tree
 **/
#[derive(Debug, Serialize, Deserialize)]
#[serde(bound = "")]
pub struct HistoryTreeNode<H, S> {
    pub(crate) azks_id: Vec<u8>,
    pub label: NodeLabel,
    pub location: usize,
    pub epochs: Vec<u64>,
    pub parent: usize,
    // Just use usize and have the 0th position be empty and that can be the parent of root. This makes things simpler.
    pub node_type: NodeType,
    // Note that the NodeType along with the parent/children being options
    // allows us to use this struct to represent child and parent nodes as well.
    _s: PhantomData<S>,
    _h: PhantomData<H>,
}

// parameters are azks_id and location
#[derive(Serialize, Deserialize)]
pub struct NodeKey(pub(crate) Vec<u8>, pub(crate) usize);

impl<H: Hasher, S: Storage> Storable<S> for HistoryTreeNode<H, S> {
    type Key = NodeKey;

    fn identifier() -> String {
        String::from("HistoryTreeNode")
    }
}

impl<H: Hasher, S: Storage> Clone for HistoryTreeNode<H, S> {
    fn clone(&self) -> Self {
        Self {
            azks_id: self.azks_id.clone(),
            label: self.label,
            location: self.location,
            epochs: self.epochs.clone(),
            parent: self.parent,
            node_type: self.node_type,
            _s: PhantomData,
            _h: PhantomData,
        }
    }
}

impl<H: Hasher, S: Storage> HistoryTreeNode<H, S> {
    fn new(
        azks_id: Vec<u8>,
        label: NodeLabel,
        location: usize,
        parent: usize,
        node_type: NodeType,
    ) -> Self {
        HistoryTreeNode {
            azks_id,
            label,
            location,
            epochs: vec![],
            parent, // Root node is its own parent
            node_type,
            _s: PhantomData,
            _h: PhantomData,
        }
    }

    fn tree_repr_get(
        &self,
        changeset: &mut HashMap<usize, Self>,
        location: usize,
    ) -> Result<Self, StorageError> {
        match changeset.get(&location) {
            None => {
                let node = Self::retrieve(NodeKey(self.azks_id.clone(), location))?;
                changeset.insert(location, node.clone());
                Ok(node)
            }
            Some(node) => Ok(node.clone()),
        }
    }

    fn tree_repr_set(&self, changeset: &mut HashMap<usize, Self>, location: usize, node: &Self) {
        changeset.insert(location, node.clone());
    }

    // Inserts a single leaf node and updates the required hashes
    pub fn insert_single_leaf(
        &mut self,
        new_leaf: Self,
        azks_id: &[u8],
        epoch: u64,
        num_nodes: &mut usize,
        changeset: &mut HashMap<usize, Self>,
    ) -> Result<(), HistoryTreeNodeError> {
        self.insert_single_leaf_helper(new_leaf, azks_id, epoch, num_nodes, changeset, true)
    }

    // Inserts a single leaf node
    pub fn insert_single_leaf_without_hash(
        &mut self,
        new_leaf: Self,
        azks_id: &[u8],
        epoch: u64,
        num_nodes: &mut usize,
        changeset: &mut HashMap<usize, Self>,
    ) -> Result<(), HistoryTreeNodeError> {
        self.insert_single_leaf_helper(new_leaf, azks_id, epoch, num_nodes, changeset, false)
    }

    // Inserts a single leaf node and updates the required hashes,
    // if hashing is true
    pub fn insert_single_leaf_helper(
        &mut self,
        mut new_leaf: Self,
        azks_id: &[u8],
        epoch: u64,
        num_nodes: &mut usize,
        changeset: &mut HashMap<usize, Self>,
        hashing: bool,
    ) -> Result<(), HistoryTreeNodeError> {
        let (lcs_label, dir_leaf, dir_self) = self
            .label
            .get_longest_common_prefix_and_dirs(new_leaf.get_label());

        if self.is_root() {
            new_leaf.location = *num_nodes;
            self.tree_repr_set(changeset, *num_nodes, &new_leaf);
            *num_nodes += 1;
            // the root should always be instantiated with dummy children in the beginning
            let child_state = self.get_child_at_epoch(self.get_latest_epoch()?, dir_leaf)?;
            if child_state.dummy_marker == DummyChildState::Dummy {
                new_leaf.parent = self.location;
                self.set_node_child_without_hash(epoch, dir_leaf, &new_leaf, changeset)?;
                self.tree_repr_set(changeset, self.location, self);
                self.tree_repr_set(changeset, new_leaf.location, &new_leaf);
<<<<<<< HEAD
                if hashing {
                    new_leaf.update_hash(epoch, changeset)?;
                    let mut new_self = self.tree_repr_get(changeset, self.location)?;
                    new_self.update_hash(epoch, changeset)?;
                }
=======
                new_leaf.update_hash(epoch, changeset)?;
                let mut new_self = self.tree_repr_get(changeset, self.location)?;
                new_self.update_hash(epoch, changeset)?;
>>>>>>> 06c93b42

                *self = self.tree_repr_get(changeset, self.location)?;
                return Ok(());
            }
        }
        // if a node is the longest common prefix of itself and the leaf, dir_self will be None
        match dir_self {
            Some(_) => {
                // This is the case where the calling node and the leaf have a longest common prefix
                // not equal to the label of the calling node.
                // This means that the current node needs to be pushed down one level (away from root)
                // in the tree and replaced with a new node whose label is equal to the longest common prefix.
                let mut parent = self.tree_repr_get(changeset, self.parent)?;
                let self_dir_in_parent = parent.get_direction_at_ep(self, epoch)?;
                let new_node_location = *num_nodes;
                let mut new_node = HistoryTreeNode::new(
                    azks_id.to_vec(),
                    lcs_label,
                    new_node_location,
                    parent.location,
                    NodeType::Interior,
                );
                new_node.epochs.push(epoch);
                self.tree_repr_set(changeset, new_node_location, &new_node);
                *num_nodes += 1;
                // Add this node in the correct dir and child node in the other direction
                new_leaf.parent = new_node.location;
                self.tree_repr_set(changeset, new_leaf.location, &new_leaf);

                self.parent = new_node.location;
                self.tree_repr_set(changeset, self.location, self);

                new_node.set_node_child_without_hash(epoch, dir_leaf, &new_leaf, changeset)?;
                new_node.set_node_child_without_hash(epoch, dir_self, self, changeset)?;
                // self.tree_repr_set(changeset, new_node.location, &new_node);

                parent.set_node_child_without_hash(
                    epoch,
                    self_dir_in_parent,
                    &new_node,
                    changeset,
                )?;
                // self.tree_repr_set(changeset, parent.location, &parent);
<<<<<<< HEAD
                if hashing {
                    new_leaf.update_hash(epoch, changeset)?;
                    self.update_hash(epoch, changeset)?;
                    new_node = self.tree_repr_get(changeset, new_node.location)?;
                    new_node.update_hash(epoch, changeset)?;
                }
=======

                new_leaf.update_hash(epoch, changeset)?;
                self.update_hash(epoch, changeset)?;
                new_node = self.tree_repr_get(changeset, new_node.location)?;
                new_node.update_hash(epoch, changeset)?;
>>>>>>> 06c93b42
                self.tree_repr_set(changeset, new_node_location, &new_node);
                self.tree_repr_set(changeset, parent.location, &parent);
                *self = self.tree_repr_get(changeset, self.location)?;
                Ok(())
            }
            None => {
                // case where the current node is equal to the lcs
                let child_st = self.get_child_at_epoch(self.get_latest_epoch()?, dir_leaf)?;

                match child_st.dummy_marker {
                    DummyChildState::Dummy => {
                        Err(HistoryTreeNodeError::CompressionError(self.label))
                    }
                    DummyChildState::Real => {
                        let mut child_node = self.tree_repr_get(changeset, child_st.location)?;
<<<<<<< HEAD
                        child_node.insert_single_leaf_helper(
                            new_leaf, azks_id, epoch, num_nodes, changeset, hashing,
                        )?;
                        if hashing {
                            *self = self.tree_repr_get(changeset, self.location)?;
                            self.update_hash(epoch, changeset)?;
                            self.tree_repr_set(changeset, self.location, self);
                        }
=======
                        child_node
                            .insert_single_leaf(new_leaf, azks_id, epoch, num_nodes, changeset)?;
                        *self = self.tree_repr_get(changeset, self.location)?;
                        self.update_hash(epoch, changeset)?;
                        self.tree_repr_set(changeset, self.location, self);
>>>>>>> 06c93b42
                        *self = self.tree_repr_get(changeset, self.location)?;
                        Ok(())
                    }
                }
            }
        }
    }

<<<<<<< HEAD
=======
    // Inserts a single leaf node
    pub fn insert_single_leaf_without_hash(
        &mut self,
        mut new_leaf: Self,
        azks_id: &[u8],
        epoch: u64,
        num_nodes: &mut usize,
        changeset: &mut HashMap<usize, Self>,
    ) -> Result<(), HistoryTreeNodeError> {
        let (lcs_label, dir_leaf, dir_self) = self
            .label
            .get_longest_common_prefix_and_dirs(new_leaf.get_label());
        if self.is_root() {
            new_leaf.location = *num_nodes;
            self.tree_repr_set(changeset, *num_nodes, &new_leaf);
            *num_nodes += 1;
            if self
                .get_child_at_epoch(self.get_latest_epoch()?, dir_leaf)?
                .dummy_marker
                == DummyChildState::Dummy
            {
                new_leaf.parent = self.location;
                self.set_node_child_without_hash(epoch, dir_leaf, &new_leaf, changeset)?;
                self.tree_repr_set(changeset, self.location, self);
                self.tree_repr_set(changeset, new_leaf.location, &new_leaf);
                *self = self.tree_repr_get(changeset, self.location)?;
                return Ok(());
            }
        }
        match dir_self {
            Some(_) => {
                let mut parent = self.tree_repr_get(changeset, self.parent)?;
                let self_dir_in_parent = parent.get_direction_at_ep(self, epoch)?;
                let new_node_location = *num_nodes;
                let mut new_node = HistoryTreeNode::new(
                    azks_id.to_vec(),
                    lcs_label,
                    new_node_location,
                    self.parent,
                    NodeType::Interior,
                );
                new_node.epochs.push(epoch);
                self.tree_repr_set(changeset, *num_nodes, &new_node);
                *num_nodes += 1;
                // Add this node in the correct dir and child node in the other direction
                new_leaf.parent = new_node.location;
                self.parent = new_node.location;
                new_node.set_node_child_without_hash(epoch, dir_leaf, &new_leaf, changeset)?;
                new_node.set_node_child_without_hash(epoch, dir_self, self, changeset)?;
                self.tree_repr_set(changeset, new_node.location, &new_node);

                parent.set_node_child_without_hash(
                    epoch,
                    self_dir_in_parent,
                    &new_node,
                    changeset,
                )?;
                self.tree_repr_set(changeset, parent.location, &parent);
                self.tree_repr_set(changeset, new_node.location, &new_node);

                new_leaf.parent = new_node.location;
                self.parent = new_node.location;

                self.tree_repr_set(changeset, new_leaf.location, &new_leaf);
                self.tree_repr_set(changeset, self.location, self);

                *self = self.tree_repr_get(changeset, new_node_location)?;

                Ok(())
            }
            None => {
                // case where the current node is equal to the lcs
                let child_st = self.get_child_at_epoch(self.get_latest_epoch()?, dir_leaf)?;

                match child_st.dummy_marker {
                    DummyChildState::Dummy => {
                        Err(HistoryTreeNodeError::CompressionError(self.label))
                    }
                    DummyChildState::Real => {
                        let mut child_node = self.tree_repr_get(changeset, child_st.location)?;
                        child_node.insert_single_leaf_without_hash(
                            new_leaf, azks_id, epoch, num_nodes, changeset,
                        )?;
                        *self = self.tree_repr_get(changeset, self.location)?;
                        self.tree_repr_set(changeset, self.location, self);
                        *self = self.tree_repr_get(changeset, self.location)?;
                        Ok(())
                    }
                }
            }
        }
    }

>>>>>>> 06c93b42
    /// Updates the hash of this node as stored in its parent,
    /// provided the children of this node have already updated their own versions
    /// in this node and epoch is contained in the state_map
    /// Also assumes that `set_child_without_hash` has already been called
    pub(crate) fn update_hash(
        &mut self,
        epoch: u64,
        changeset: &mut HashMap<usize, Self>,
    ) -> Result<(), HistoryTreeNodeError> {
        match self.node_type {
            NodeType::Leaf => {
                // the hash of this is just the value, simply place in parent
                let leaf_hash_val = H::merge(&[self.get_value()?, hash_label::<H>(self.label)]);
                self.update_hash_at_parent(epoch, leaf_hash_val, changeset)
            }
            _ => {
                // the root has no parent, so the hash must only be stored within the value
                let mut hash_digest = self.hash_node(epoch)?;
                if self.is_root() {
                    hash_digest = H::merge(&[hash_digest, hash_label::<H>(self.label)]);
                }
                let epoch_state = self.get_state_at_epoch(epoch)?;

                let mut updated_state = epoch_state;
                updated_state.value = from_digest::<H>(hash_digest)?;
                set_state_map(self, &epoch, updated_state)?;

                self.tree_repr_set(changeset, self.location, self);
                let hash_digest = H::merge(&[hash_digest, hash_label::<H>(self.label)]);
                self.update_hash_at_parent(epoch, hash_digest, changeset)
            }
        }
    }

    fn hash_node(&self, epoch: u64) -> Result<H::Digest, HistoryTreeNodeError> {
        let epoch_node_state = self.get_state_at_epoch(epoch)?;
        let mut new_hash = H::hash(&[]);
        for child_index in 0..ARITY {
            new_hash = H::merge(&[
                new_hash,
                to_digest::<H>(
                    &epoch_node_state
                        .get_child_state_in_dir(child_index)
                        .hash_val,
                )
                .unwrap(),
            ]);
        }
        Ok(new_hash)
    }

    fn update_hash_at_parent(
        &mut self,
        epoch: u64,
        new_hash_val: H::Digest,
        changeset: &mut HashMap<usize, Self>,
    ) -> Result<(), HistoryTreeNodeError> {
        if self.is_root() {
            Ok(())
        } else {
            let parent = &mut self.tree_repr_get(changeset, self.parent)?;
            if parent.get_latest_epoch()? < epoch {
                let (_, dir_self, _) = parent
                    .label
                    .get_longest_common_prefix_and_dirs(self.get_label());
                parent.set_node_child_without_hash(epoch, dir_self, self, changeset)?;
                self.tree_repr_set(changeset, self.parent, parent);
                *parent = self.tree_repr_get(changeset, self.parent)?;
            }
            match get_state_map(parent, &epoch) {
                Err(_) => Err(HistoryTreeNodeError::ParentNextEpochInvalid(epoch)),
                Ok(parent_state) => match parent.get_direction_at_ep(self, epoch)? {
                    None => Err(HistoryTreeNodeError::HashUpdateOnlyAllowedAfterNodeInsertion),
                    Some(s_dir) => {
                        let mut parent_updated_state = parent_state;
                        let mut self_child_state =
                            parent_updated_state.get_child_state_in_dir(s_dir);
                        self_child_state.hash_val = from_digest::<H>(new_hash_val)?;
                        parent_updated_state.child_states[s_dir] = self_child_state;
                        set_state_map(parent, &epoch, parent_updated_state)?;
                        self.tree_repr_set(changeset, self.parent, parent);

                        Ok(())
                    }
                },
            }
        }
    }

    pub(crate) fn set_child_without_hash(
        &mut self,
        epoch: u64,
        child: &HistoryInsertionNode<H, S>,
        changeset: &mut HashMap<usize, Self>,
    ) -> Result<(), HistoryTreeNodeError> {
        let (direction, child_node) = child.clone();
        match direction {
            Direction::Some(dir) => match get_state_map(self, &epoch) {
                Ok(HistoryNodeState {
                    value,
                    mut child_states,
                }) => {
                    child_states[dir] = child_node;
                    set_state_map(
                        self,
                        &epoch,
                        HistoryNodeState {
                            value,
                            child_states,
                        },
                    )?;
                    Ok(())
                }
                Err(_) => {
                    set_state_map(
                        self,
                        &epoch,
                        match self.get_state_at_epoch(self.get_latest_epoch()?) {
                            Ok(latest_st) => latest_st,
                            Err(_) => HistoryNodeState::<H, S>::new(),
                        },
                    )?;

                    match self.get_latest_epoch() {
                        Ok(latest) => {
                            if latest != epoch {
                                self.epochs.push(epoch);
                            }
                        }
                        Err(_) => {
                            self.epochs.push(epoch);
                        }
                    }
                    self.tree_repr_set(changeset, self.location, self);
                    self.set_child_without_hash(epoch, child, changeset)
                }
            },
            Direction::None => Err(HistoryTreeNodeError::NoDirectionInSettingChild(
                self.get_label().get_val(),
                child_node.label.get_val(),
            )),
        }
    }

    pub(crate) fn set_node_child_without_hash(
        &mut self,
        epoch: u64,
        dir: Direction,
        child: &Self,
        changeset: &mut HashMap<usize, Self>,
    ) -> Result<(), HistoryTreeNodeError> {
        let node_as_child_state = child.to_node_unhashed_child_state()?;
        let insertion_node = (dir, node_as_child_state);
        self.set_child_without_hash(epoch, &insertion_node, changeset)
    }

    ////// getrs for this node ////

    pub(crate) fn get_value_at_epoch(&self, epoch: u64) -> Result<H::Digest, HistoryTreeNodeError> {
        Ok(to_digest::<H>(&self.get_state_at_epoch(epoch)?.value).unwrap())
    }

    pub(crate) fn get_value_without_label_at_epoch(
        &self,
        epoch: u64,
    ) -> Result<H::Digest, HistoryTreeNodeError> {
        if self.is_leaf() {
            return self.get_value_at_epoch(epoch);
        }
        let children = self.get_state_at_epoch(epoch)?.child_states;
        let mut new_hash = H::hash(&[]);
        for child in children.iter().take(ARITY) {
            new_hash = H::merge(&[new_hash, to_digest::<H>(&child.hash_val).unwrap()]);
        }
        Ok(new_hash)
    }

    pub(crate) fn get_child_location_at_epoch(
        &self,
        epoch: u64,
        dir: Direction,
    ) -> Result<usize, HistoryTreeNodeError> {
        Ok(self.get_child_at_epoch(epoch, dir)?.location)
    }

    // gets value at current epoch
    pub(crate) fn get_value(&self) -> Result<H::Digest, HistoryTreeNodeError> {
        Ok(get_state_map(self, &self.get_latest_epoch()?)
            .map(|node_state| to_digest::<H>(&node_state.value).unwrap())?)
    }

    pub(crate) fn get_birth_epoch(&self) -> u64 {
        self.epochs[0]
    }

    fn get_label(&self) -> NodeLabel {
        self.label
    }

    // gets the direction of node, i.e. if it's a left
    // child or right. If not found, return None
    fn get_direction_at_ep(&self, node: &Self, ep: u64) -> Result<Direction, HistoryTreeNodeError> {
        let mut outcome: Direction = None;
        let state_at_ep = self.get_state_at_epoch(ep)?;
        for node_index in 0..ARITY {
            let node_val = state_at_ep.get_child_state_in_dir(node_index);
            let node_label = node_val.label;
            if node_label == node.get_label() {
                outcome = Some(node_index)
            }
        }
        Ok(outcome)
    }

    pub fn is_root(&self) -> bool {
        matches!(self.node_type, NodeType::Root)
    }

    pub fn is_leaf(&self) -> bool {
        matches!(self.node_type, NodeType::Leaf)
    }

    pub fn is_interior(&self) -> bool {
        matches!(self.node_type, NodeType::Interior)
    }

    ///// getrs for child nodes ////

    pub fn get_child_at_existing_epoch(
        &self,
        epoch: u64,
        direction: Direction,
    ) -> Result<HistoryChildState<H, S>, HistoryTreeNodeError> {
        match direction {
            Direction::None => Err(HistoryTreeNodeError::DirectionIsNone),
            Direction::Some(dir) => {
                Ok(get_state_map(self, &epoch).map(|curr| curr.get_child_state_in_dir(dir))?)
            }
        }
    }

    pub fn get_child_at_epoch(
        &self,
        epoch: u64,
        direction: Direction,
    ) -> Result<HistoryChildState<H, S>, HistoryTreeNodeError> {
        match direction {
            Direction::None => Err(HistoryTreeNodeError::DirectionIsNone),
            Direction::Some(dir) => {
                if self.get_birth_epoch() > epoch {
                    Err(HistoryTreeNodeError::NoChildInTreeAtEpoch(epoch, dir))
                } else {
                    let mut chosen_ep = self.get_birth_epoch();
                    for existing_ep in &self.epochs {
                        if *existing_ep <= epoch {
                            chosen_ep = *existing_ep;
                        }
                    }
                    self.get_child_at_existing_epoch(chosen_ep, direction)
                }
            }
        }
    }

    pub fn get_state_at_existing_epoch(
        &self,
        epoch: u64,
    ) -> Result<HistoryNodeState<H, S>, HistoryTreeNodeError> {
        get_state_map(self, &epoch)
            .map_err(|_| HistoryTreeNodeError::NodeDidNotHaveExistingStateAtEp(self.label, epoch))
    }

    pub fn get_state_at_epoch(
        &self,
        epoch: u64,
    ) -> Result<HistoryNodeState<H, S>, HistoryTreeNodeError> {
        if self.get_birth_epoch() > epoch {
            Err(HistoryTreeNodeError::NodeDidNotExistAtEp(self.label, epoch))
        } else {
            let mut chosen_ep = self.get_birth_epoch();
            for existing_ep in &self.epochs {
                if *existing_ep <= epoch {
                    chosen_ep = *existing_ep;
                }
            }
            self.get_state_at_existing_epoch(chosen_ep)
        }
    }

    /* Functions for compression-related operations */

    pub(crate) fn get_latest_epoch(&self) -> Result<u64, HistoryTreeNodeError> {
        match self.epochs.len() {
            0 => Err(HistoryTreeNodeError::NodeCreatedWithoutEpochs(
                self.label.get_val(),
            )),
            n => Ok(self.epochs[n - 1]),
        }
    }

    /////// Helpers /////////

    pub fn to_node_unhashed_child_state(
        &self,
    ) -> Result<HistoryChildState<H, S>, HistoryTreeNodeError> {
        Ok(HistoryChildState {
            dummy_marker: DummyChildState::Real,
            location: self.location,
            label: self.label,
            hash_val: from_digest::<H>(H::merge(&[
                self.get_value()?,
                hash_label::<H>(self.label),
            ]))?,
            epoch_version: self.get_latest_epoch()?,
            _h: PhantomData,
            _s: PhantomData,
        })
    }

    pub fn to_node_child_state(&self) -> Result<HistoryChildState<H, S>, HistoryTreeNodeError> {
        Ok(HistoryChildState {
            dummy_marker: DummyChildState::Real,
            location: self.location,
            label: self.label,
            hash_val: from_digest::<H>(H::merge(&[
                self.get_value()?,
                hash_label::<H>(self.label),
            ]))?,
            epoch_version: self.get_latest_epoch()?,
            _h: PhantomData,
            _s: PhantomData,
        })
    }
}

/////// Helpers //////

pub fn get_empty_root<H: Hasher, S: Storage>(
    azks_id: &[u8],
    ep: Option<u64>,
) -> Result<HistoryTreeNode<H, S>, HistoryTreeNodeError> {
    let mut node = HistoryTreeNode::new(
        azks_id.to_vec(),
        NodeLabel::new(0u64, 0u32),
        0,
        0,
        NodeType::Root,
    );
    if let Some(epoch) = ep {
        node.epochs.push(epoch);
        let new_state = HistoryNodeState::new();
        set_state_map(&mut node, &epoch, new_state)?;
    }

    Ok(node)
}

pub fn get_leaf_node<H: Hasher, S: Storage>(
    azks_id: &[u8],
    label: NodeLabel,
    location: usize,
    value: &[u8],
    parent: usize,
    birth_epoch: u64,
) -> Result<HistoryTreeNode<H, S>, HistoryTreeNodeError> {
    let mut node = HistoryTreeNode {
        azks_id: azks_id.to_vec(),
        label,
        location,
        epochs: vec![birth_epoch],
        parent,
        node_type: NodeType::Leaf,
        _s: PhantomData,
        _h: PhantomData,
    };

    let mut new_state = HistoryNodeState::new();
    new_state.value = from_digest::<H>(H::merge(&[H::hash(&[]), H::hash(value)]))?;
<<<<<<< HEAD
=======

    set_state_map(&mut node, &birth_epoch, new_state)?;

    Ok(node)
}

pub fn get_leaf_node_without_empty<H: Hasher, S: Storage>(
    azks_id: &[u8],
    label: NodeLabel,
    location: usize,
    value: &[u8],
    parent: usize,
    birth_epoch: u64,
) -> Result<HistoryTreeNode<H, S>, HistoryTreeNodeError> {
    let mut node = HistoryTreeNode {
        azks_id: azks_id.to_vec(),
        label,
        location,
        epochs: vec![birth_epoch],
        parent,
        node_type: NodeType::Leaf,
        _s: PhantomData,
        _h: PhantomData,
    };

    let mut new_state = HistoryNodeState::new();
    new_state.value = from_digest::<H>(H::hash(value))?;
>>>>>>> 06c93b42

    set_state_map(&mut node, &birth_epoch, new_state)?;

    Ok(node)
}

pub fn get_leaf_node_without_hashing<H: Hasher, S: Storage>(
    azks_id: &[u8],
    label: NodeLabel,
    location: usize,
    value: H::Digest,
    parent: usize,
    birth_epoch: u64,
) -> Result<HistoryTreeNode<H, S>, HistoryTreeNodeError> {
    let mut node = HistoryTreeNode {
        azks_id: azks_id.to_vec(),
        label,
        location,
        epochs: vec![birth_epoch],
        parent,
        node_type: NodeType::Leaf,
        // state_map: HashMap::new(),
        _s: PhantomData,
        _h: PhantomData,
    };

    let mut new_state = HistoryNodeState::new();
    new_state.value = from_digest::<H>(value).unwrap();

    set_state_map(&mut node, &birth_epoch, new_state)?;

    Ok(node)
}

<<<<<<< HEAD
=======
pub fn get_interior_node<H: Hasher, S: Storage>(
    azks_id: &[u8],
    label: NodeLabel,
    location: usize,
    value: H::Digest,
    parent: usize,
    birth_epoch: u64,
    child_states: &[HistoryChildState<H, S>],
) -> Result<HistoryTreeNode<H, S>, HistoryTreeNodeError> {
    let mut node = HistoryTreeNode {
        azks_id: azks_id.to_vec(),
        label,
        location,
        epochs: vec![birth_epoch],
        parent,
        node_type: NodeType::Interior,
        _s: PhantomData,
        _h: PhantomData,
    };

    let new_state = HistoryNodeState {
        value: from_digest::<H>(value).unwrap(),
        child_states: child_states.to_vec(),
    };

    set_state_map(&mut node, &birth_epoch, new_state)?;

    Ok(node)
}

>>>>>>> 06c93b42
pub(crate) fn set_state_map<H: Hasher, S: Storage>(
    node: &mut HistoryTreeNode<H, S>,
    key: &u64,
    val: HistoryNodeState<H, S>,
) -> Result<(), StorageError> {
    HistoryNodeState::store(
        NodeStateKey(node.azks_id.clone(), node.label, *key as usize),
        &val,
    )?;
    Ok(())
}

pub(crate) fn get_state_map<H: Hasher, S: Storage>(
    node: &HistoryTreeNode<H, S>,
    key: &u64,
) -> Result<HistoryNodeState<H, S>, StorageError> {
    HistoryNodeState::<H, S>::retrieve(NodeStateKey(
        node.azks_id.clone(),
        node.label,
        *key as usize,
    ))
}<|MERGE_RESOLUTION|>--- conflicted
+++ resolved
@@ -161,18 +161,13 @@
                 self.set_node_child_without_hash(epoch, dir_leaf, &new_leaf, changeset)?;
                 self.tree_repr_set(changeset, self.location, self);
                 self.tree_repr_set(changeset, new_leaf.location, &new_leaf);
-<<<<<<< HEAD
+
                 if hashing {
                     new_leaf.update_hash(epoch, changeset)?;
                     let mut new_self = self.tree_repr_get(changeset, self.location)?;
                     new_self.update_hash(epoch, changeset)?;
                 }
-=======
-                new_leaf.update_hash(epoch, changeset)?;
-                let mut new_self = self.tree_repr_get(changeset, self.location)?;
-                new_self.update_hash(epoch, changeset)?;
->>>>>>> 06c93b42
-
+              
                 *self = self.tree_repr_get(changeset, self.location)?;
                 return Ok(());
             }
@@ -214,21 +209,12 @@
                     &new_node,
                     changeset,
                 )?;
-                // self.tree_repr_set(changeset, parent.location, &parent);
-<<<<<<< HEAD
                 if hashing {
                     new_leaf.update_hash(epoch, changeset)?;
                     self.update_hash(epoch, changeset)?;
                     new_node = self.tree_repr_get(changeset, new_node.location)?;
                     new_node.update_hash(epoch, changeset)?;
                 }
-=======
-
-                new_leaf.update_hash(epoch, changeset)?;
-                self.update_hash(epoch, changeset)?;
-                new_node = self.tree_repr_get(changeset, new_node.location)?;
-                new_node.update_hash(epoch, changeset)?;
->>>>>>> 06c93b42
                 self.tree_repr_set(changeset, new_node_location, &new_node);
                 self.tree_repr_set(changeset, parent.location, &parent);
                 *self = self.tree_repr_get(changeset, self.location)?;
@@ -244,7 +230,6 @@
                     }
                     DummyChildState::Real => {
                         let mut child_node = self.tree_repr_get(changeset, child_st.location)?;
-<<<<<<< HEAD
                         child_node.insert_single_leaf_helper(
                             new_leaf, azks_id, epoch, num_nodes, changeset, hashing,
                         )?;
@@ -253,13 +238,6 @@
                             self.update_hash(epoch, changeset)?;
                             self.tree_repr_set(changeset, self.location, self);
                         }
-=======
-                        child_node
-                            .insert_single_leaf(new_leaf, azks_id, epoch, num_nodes, changeset)?;
-                        *self = self.tree_repr_get(changeset, self.location)?;
-                        self.update_hash(epoch, changeset)?;
-                        self.tree_repr_set(changeset, self.location, self);
->>>>>>> 06c93b42
                         *self = self.tree_repr_get(changeset, self.location)?;
                         Ok(())
                     }
@@ -268,103 +246,7 @@
         }
     }
 
-<<<<<<< HEAD
-=======
-    // Inserts a single leaf node
-    pub fn insert_single_leaf_without_hash(
-        &mut self,
-        mut new_leaf: Self,
-        azks_id: &[u8],
-        epoch: u64,
-        num_nodes: &mut usize,
-        changeset: &mut HashMap<usize, Self>,
-    ) -> Result<(), HistoryTreeNodeError> {
-        let (lcs_label, dir_leaf, dir_self) = self
-            .label
-            .get_longest_common_prefix_and_dirs(new_leaf.get_label());
-        if self.is_root() {
-            new_leaf.location = *num_nodes;
-            self.tree_repr_set(changeset, *num_nodes, &new_leaf);
-            *num_nodes += 1;
-            if self
-                .get_child_at_epoch(self.get_latest_epoch()?, dir_leaf)?
-                .dummy_marker
-                == DummyChildState::Dummy
-            {
-                new_leaf.parent = self.location;
-                self.set_node_child_without_hash(epoch, dir_leaf, &new_leaf, changeset)?;
-                self.tree_repr_set(changeset, self.location, self);
-                self.tree_repr_set(changeset, new_leaf.location, &new_leaf);
-                *self = self.tree_repr_get(changeset, self.location)?;
-                return Ok(());
-            }
-        }
-        match dir_self {
-            Some(_) => {
-                let mut parent = self.tree_repr_get(changeset, self.parent)?;
-                let self_dir_in_parent = parent.get_direction_at_ep(self, epoch)?;
-                let new_node_location = *num_nodes;
-                let mut new_node = HistoryTreeNode::new(
-                    azks_id.to_vec(),
-                    lcs_label,
-                    new_node_location,
-                    self.parent,
-                    NodeType::Interior,
-                );
-                new_node.epochs.push(epoch);
-                self.tree_repr_set(changeset, *num_nodes, &new_node);
-                *num_nodes += 1;
-                // Add this node in the correct dir and child node in the other direction
-                new_leaf.parent = new_node.location;
-                self.parent = new_node.location;
-                new_node.set_node_child_without_hash(epoch, dir_leaf, &new_leaf, changeset)?;
-                new_node.set_node_child_without_hash(epoch, dir_self, self, changeset)?;
-                self.tree_repr_set(changeset, new_node.location, &new_node);
-
-                parent.set_node_child_without_hash(
-                    epoch,
-                    self_dir_in_parent,
-                    &new_node,
-                    changeset,
-                )?;
-                self.tree_repr_set(changeset, parent.location, &parent);
-                self.tree_repr_set(changeset, new_node.location, &new_node);
-
-                new_leaf.parent = new_node.location;
-                self.parent = new_node.location;
-
-                self.tree_repr_set(changeset, new_leaf.location, &new_leaf);
-                self.tree_repr_set(changeset, self.location, self);
-
-                *self = self.tree_repr_get(changeset, new_node_location)?;
-
-                Ok(())
-            }
-            None => {
-                // case where the current node is equal to the lcs
-                let child_st = self.get_child_at_epoch(self.get_latest_epoch()?, dir_leaf)?;
-
-                match child_st.dummy_marker {
-                    DummyChildState::Dummy => {
-                        Err(HistoryTreeNodeError::CompressionError(self.label))
-                    }
-                    DummyChildState::Real => {
-                        let mut child_node = self.tree_repr_get(changeset, child_st.location)?;
-                        child_node.insert_single_leaf_without_hash(
-                            new_leaf, azks_id, epoch, num_nodes, changeset,
-                        )?;
-                        *self = self.tree_repr_get(changeset, self.location)?;
-                        self.tree_repr_set(changeset, self.location, self);
-                        *self = self.tree_repr_get(changeset, self.location)?;
-                        Ok(())
-                    }
-                }
-            }
-        }
-    }
-
->>>>>>> 06c93b42
-    /// Updates the hash of this node as stored in its parent,
+  /// Updates the hash of this node as stored in its parent,
     /// provided the children of this node have already updated their own versions
     /// in this node and epoch is contained in the state_map
     /// Also assumes that `set_child_without_hash` has already been called
@@ -742,36 +624,6 @@
 
     let mut new_state = HistoryNodeState::new();
     new_state.value = from_digest::<H>(H::merge(&[H::hash(&[]), H::hash(value)]))?;
-<<<<<<< HEAD
-=======
-
-    set_state_map(&mut node, &birth_epoch, new_state)?;
-
-    Ok(node)
-}
-
-pub fn get_leaf_node_without_empty<H: Hasher, S: Storage>(
-    azks_id: &[u8],
-    label: NodeLabel,
-    location: usize,
-    value: &[u8],
-    parent: usize,
-    birth_epoch: u64,
-) -> Result<HistoryTreeNode<H, S>, HistoryTreeNodeError> {
-    let mut node = HistoryTreeNode {
-        azks_id: azks_id.to_vec(),
-        label,
-        location,
-        epochs: vec![birth_epoch],
-        parent,
-        node_type: NodeType::Leaf,
-        _s: PhantomData,
-        _h: PhantomData,
-    };
-
-    let mut new_state = HistoryNodeState::new();
-    new_state.value = from_digest::<H>(H::hash(value))?;
->>>>>>> 06c93b42
 
     set_state_map(&mut node, &birth_epoch, new_state)?;
 
@@ -806,39 +658,6 @@
     Ok(node)
 }
 
-<<<<<<< HEAD
-=======
-pub fn get_interior_node<H: Hasher, S: Storage>(
-    azks_id: &[u8],
-    label: NodeLabel,
-    location: usize,
-    value: H::Digest,
-    parent: usize,
-    birth_epoch: u64,
-    child_states: &[HistoryChildState<H, S>],
-) -> Result<HistoryTreeNode<H, S>, HistoryTreeNodeError> {
-    let mut node = HistoryTreeNode {
-        azks_id: azks_id.to_vec(),
-        label,
-        location,
-        epochs: vec![birth_epoch],
-        parent,
-        node_type: NodeType::Interior,
-        _s: PhantomData,
-        _h: PhantomData,
-    };
-
-    let new_state = HistoryNodeState {
-        value: from_digest::<H>(value).unwrap(),
-        child_states: child_states.to_vec(),
-    };
-
-    set_state_map(&mut node, &birth_epoch, new_state)?;
-
-    Ok(node)
-}
-
->>>>>>> 06c93b42
 pub(crate) fn set_state_map<H: Hasher, S: Storage>(
     node: &mut HistoryTreeNode<H, S>,
     key: &u64,
