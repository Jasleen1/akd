// Copyright (c) Facebook, Inc. and its affiliates.
//
// This source code is licensed under the MIT license found in the
// LICENSE file in the root directory of this source tree.

#[cfg(test)]
use std::collections::HashMap;

use crate::storage::{get_state_map, set_state_map, Storage};
use crate::{node_state::*, Direction, ARITY};
use crypto::Hasher;

use crate::errors::HistoryTreeNodeError;

use std::marker::PhantomData;

#[derive(PartialEq, Debug, Copy, Clone)]
pub enum NodeType {
    Leaf,
    Root,
    Interior,
}

pub type HistoryInsertionNode<H> = (Direction, HistoryChildState<H>);
pub type HistoryNodeHash<H> = Option<H>;

/**
 * HistoryNode will represent a generic interior node of a compressed history tree
 **/
#[derive(Debug)]
pub struct HistoryTreeNode<H: Hasher, S: Storage<HistoryNodeState<H>>> {
    pub(crate) azks_id: Vec<u8>,
    pub label: NodeLabel,
    pub location: usize,
    pub epochs: Vec<u64>,
    pub parent: usize,
    // Just use usize and have the 0th position be empty and that can be the parent of root. This makes things simpler.
    pub node_type: NodeType,
    #[cfg(test)]
    pub(crate) state_map: HashMap<u64, HistoryNodeState<H>>,
    // Note that the NodeType along with the parent/children being options
    // allows us to use this struct to represent child and parent nodes as well.
    _s: PhantomData<S>,
    _h: PhantomData<H>,
}

impl<H: Hasher, S: Storage<HistoryNodeState<H>>> Clone for HistoryTreeNode<H, S> {
    fn clone(&self) -> Self {
        Self {
            azks_id: self.azks_id.clone(),
            label: self.label,
            location: self.location,
            epochs: self.epochs.clone(),
            parent: self.parent,
            node_type: self.node_type,
            #[cfg(test)]
            state_map: self.state_map.clone(),
            _s: PhantomData,
            _h: PhantomData,
        }
    }
}

impl<H: Hasher, S: Storage<HistoryNodeState<H>>> HistoryTreeNode<H, S> {
    pub fn new(
        azks_id: Vec<u8>,
        label: NodeLabel,
        location: usize,
        parent: usize,
        node_type: NodeType,
    ) -> Self {
        let ep: Vec<u64> = Vec::new();
        HistoryTreeNode {
            azks_id,
            label,
            location,
            epochs: ep,
            parent, // Root node is its own parent
            node_type,
            #[cfg(test)]
            state_map: HashMap::new(),
            _s: PhantomData,
            _h: PhantomData,
        }
    }

    // Inserts a single leaf node and updates the required hashes
    pub fn insert_single_leaf(
        &mut self,
        mut new_leaf: Self,
        azks_id: &[u8],
        epoch: u64,
        tree_repr: &mut Vec<Self>,
    ) -> Result<Self, HistoryTreeNodeError> {
<<<<<<< HEAD
=======


>>>>>>> 726b9513
        let (lcs_label, dir_leaf, dir_self) = self
            .label
            .get_longest_common_prefix_and_dirs(new_leaf.get_label());

<<<<<<< HEAD
        if self.is_root() {
            let new_leaf_loc = tree_repr.len();
            new_leaf.location = new_leaf_loc;
            tree_repr.push(new_leaf.clone());
            // the root should always be instantiated with dummy children in the beginning
            let child_state = self
                .get_child_at_epoch(self.get_latest_epoch()?, dir_leaf)
                .unwrap();
            if child_state.dummy_marker == DummyChildState::Dummy {
                new_leaf.parent = self.location;
                tree_repr[self.location] =
                    self.set_node_child_without_hash(epoch, dir_leaf, &new_leaf)?;
                // tree_repr[self.location] = self.clone();
                let mut new_leaf = tree_repr[new_leaf_loc].clone();
=======

        if self.is_root() {
            new_leaf.location = tree_repr.len();
            tree_repr.push(new_leaf.clone());
            new_leaf = new_leaf.clone();
            // the root should always be instantiated with dummy children in the beginning
            let child_state = self.get_child_at_epoch(self.get_latest_epoch()?, dir_leaf).unwrap();
            if child_state.dummy_marker == DummyChildState::Dummy {
                new_leaf.parent = self.location;
                tree_repr[self.location] = self.set_node_child_without_hash(
                    epoch,
                    dir_leaf,
                    new_leaf.clone(),
                )?;
                // tree_repr[self.location] = self.clone();
                let mut new_leaf = tree_repr[new_leaf.location].clone();
>>>>>>> 726b9513
                new_leaf.update_hash(epoch, tree_repr)?;
                let mut new_self = tree_repr[self.location].clone();
                new_self.update_hash(epoch, tree_repr)?;
                return Ok(tree_repr[self.location].clone());
            }
<<<<<<< HEAD
=======

>>>>>>> 726b9513
        }

        // if a node is the longest common prefix of itself and the leaf, dir_self will be None
        match dir_self {
            Some(_) => {
                // This is the case where the calling node and the leaf have a longest common prefix
                // not equal to the label of the calling node.
                // This means that the current node needs to be pushed down one level (away from root)
                // in the tree and replaced with a new node whose label is equal to the longest common prefix.
                let self_dir_in_parent = tree_repr[self.parent].get_direction_at_ep(self, epoch);
                let new_node_location = tree_repr.len();
                let mut new_node = HistoryTreeNode::new(
                    azks_id.to_vec(),
                    lcs_label,
                    new_node_location,
                    self.parent,
                    NodeType::Interior,
                );
                tree_repr.push(new_node.clone());
                // Add this node in the correct dir and child node in the other direction
                tree_repr[new_node.location] = tree_repr[new_node.location]
                    .set_node_child_without_hash(epoch, dir_leaf, &new_leaf)?;
                tree_repr[new_node.location] = tree_repr[new_node.location]
                    .set_node_child_without_hash(epoch, dir_self, self)?;
                new_node = tree_repr[new_node.location].clone();
                tree_repr[self.parent] = tree_repr[self.parent].set_node_child_without_hash(
                    epoch,
                    self_dir_in_parent,
                    &new_node,
                )?;

                new_leaf.parent = new_node.location;
                self.parent = new_node.location;
                // jasleen1: This copying currently occurs because the nodes
                // in tree_repr need to include the correct parent values for update_hash>
                // If we change this to include storage, we probably won't need this extra cloning.
                tree_repr[new_leaf.location] = new_leaf.clone();
                tree_repr[self.location] = self.clone();
                new_leaf.update_hash(epoch, tree_repr)?;
                self.update_hash(epoch, tree_repr)?;
                new_node = tree_repr[new_node.location].clone();
                new_node.update_hash(epoch, tree_repr)?;
                Ok(tree_repr[new_node_location].clone())
<<<<<<< HEAD
            }
            None => {
                // case where the current node is equal to the lcs
                let child_st = self
                    .get_child_at_epoch(self.get_latest_epoch()?, dir_leaf)
                    .unwrap();
                // let child_st = self
                //     .get_child_at_epoch(self.get_latest_epoch()?, dir_leaf)
                //     .or_else(|_| Err(HistoryTreeNodeError::CompressionError(self.label)));

                match child_st.dummy_marker {
                    DummyChildState::Dummy => {
                        Err(HistoryTreeNodeError::CompressionError(self.label))
                    }
                    DummyChildState::Real => {
                        let mut child_node = tree_repr[child_st.location].clone();
                        let mut updated_child =
                            child_node.insert_single_leaf(new_leaf, azks_id, epoch, tree_repr)?;
                        let updated_child_loc = updated_child.location;
                        tree_repr[self.location] =
                            self.set_node_child_without_hash(epoch, dir_leaf, &updated_child)?;
                        updated_child = tree_repr[updated_child_loc].clone();
                        updated_child.update_hash(epoch, tree_repr)?;
                        if self.is_root() {
                            let mut new_self = tree_repr[self.location].clone();
                            new_self.update_hash(epoch, tree_repr)?;
=======
                // Add this node in the correct dir and child node in the other direction
            }
            None => {
                // case where the current node is equal to the lcs
                    let child_st = self.get_child_at_epoch(self.get_latest_epoch()?, dir_leaf).unwrap();
                    // let child_st = self
                    //     .get_child_at_epoch(self.get_latest_epoch()?, dir_leaf)
                    //     .or_else(|_| Err(HistoryTreeNodeError::CompressionError(self.label)));

                    match child_st.dummy_marker {
                        DummyChildState::Dummy => {
                            Err(HistoryTreeNodeError::CompressionError(self.label))

                        }
                        DummyChildState::Real => {
                            let mut child_node = tree_repr[child_st.location].clone();
                            let mut updated_child = child_node
                                .insert_single_leaf(new_leaf, azks_id, epoch, tree_repr)?;

                            tree_repr[self.location] = self.set_node_child_without_hash(
                                epoch,
                                dir_leaf,
                                updated_child.clone(),
                            )?;
                            updated_child = tree_repr[updated_child.location].clone();
                            updated_child.update_hash(epoch, tree_repr)?;
                            if self.is_root() {
                                let mut new_self = tree_repr[self.location].clone();
                                new_self.update_hash(epoch, tree_repr)?;
                            }
                            // let out_tree = new_leaf.update_hash(epoch, updated_tree.clone())?;
                            // new_leaf.parent = self.location;
                            Ok(tree_repr[self.location].clone())
>>>>>>> 726b9513
                        }
                        Ok(tree_repr[self.location].clone())
                    }


            }
        }
    }

    // Inserts a single leaf node
    pub fn insert_single_leaf_without_hash(
        &mut self,
        mut new_leaf: Self,
        azks_id: &[u8],
        epoch: u64,
        tree_repr: &mut Vec<Self>,
    ) -> Result<Self, HistoryTreeNodeError> {
        let (lcs_label, dir_leaf, dir_self) = self
            .label
            .get_longest_common_prefix_and_dirs(new_leaf.get_label());
        if self.is_root() {
            new_leaf.location = tree_repr.len();
            tree_repr.push(new_leaf.clone());
<<<<<<< HEAD
            let child_state = self
                .get_child_at_epoch(self.get_latest_epoch()?, dir_leaf)
                .unwrap();
            if child_state.dummy_marker == DummyChildState::Dummy {
                new_leaf.parent = self.location;
                self.set_node_child_without_hash(epoch, dir_leaf, &new_leaf)?;
                tree_repr[self.location] = self.clone();
                return Ok(tree_repr[self.location].clone());
            }
=======
            let child_state = self.get_child_at_epoch(self.get_latest_epoch()?, dir_leaf).unwrap();
            if child_state.dummy_marker == DummyChildState::Dummy {
                new_leaf.parent = self.location;
                self.set_node_child_without_hash(epoch, dir_leaf, new_leaf)?;
                tree_repr[self.location] = self.clone();
                return Ok(tree_repr[self.location].clone());
            }

>>>>>>> 726b9513
        }
        match dir_self {
            Some(_) => {
                let self_dir_in_parent = tree_repr[self.parent].get_direction_at_ep(self, epoch);
                let new_node_location = tree_repr.len();
                let mut new_node = HistoryTreeNode::new(
                    azks_id.to_vec(),
                    lcs_label,
                    new_node_location,
                    self.parent,
                    NodeType::Interior,
                );
                tree_repr.push(new_node.clone());
                new_node.set_node_child_without_hash(epoch, dir_leaf, &new_leaf)?;
                new_node.set_node_child_without_hash(epoch, dir_self, self)?;
                tree_repr[new_node_location] = new_node.clone();
                tree_repr[self.parent].set_node_child_without_hash(
                    epoch,
                    self_dir_in_parent,
                    &new_node,
                )?;
                new_leaf.parent = new_node.location;
                self.parent = new_node.location;
                tree_repr[new_leaf.location] = new_leaf.clone();
                tree_repr[self.location] = self.clone();

                Ok(tree_repr[new_node_location].clone())
                // Add this node in the correct dir and child node in the other direction
            }
            None => {
                // case where the current node is equal to the lcs
                let child_state = self.get_child_at_epoch(self.get_latest_epoch()?, dir_leaf);
                match child_state {
                    Ok(child_st) => match child_st.dummy_marker {
                        DummyChildState::Dummy => {
                            Err(HistoryTreeNodeError::CompressionError(self.label))
<<<<<<< HEAD
=======

>>>>>>> 726b9513
                        }
                        DummyChildState::Real => {
                            let mut child_node = tree_repr[child_st.location].clone();
                            let updated_child = child_node.insert_single_leaf_without_hash(
                                new_leaf, azks_id, epoch, tree_repr,
                            )?;
<<<<<<< HEAD
                            self.set_node_child_without_hash(epoch, dir_leaf, &updated_child)?;
=======
                            self.set_node_child_without_hash(epoch, dir_leaf, updated_child)?;
>>>>>>> 726b9513
                            tree_repr[self.location] = self.clone();

                            Ok(tree_repr[self.location].clone())
                        }
                    },
                    Err(e) => {
<<<<<<< HEAD
                        // if self.is_root() {
                        //     tree_repr[self.location] =
                        //         self.set_node_child_without_hash(epoch, dir_leaf, new_leaf)?;
                        //     Ok(tree_repr[self.location].clone())
                        // } else {
                        Err(e)
                        // }
=======
                        Err(e)
>>>>>>> 726b9513
                    }
                }
            }
        }
    }

    /// Updates the hash of this node as stored in its parent,
    /// provided the children of this node have already updated their own versions
    /// in this node and epoch is contained in the state_map
    /// Also assumes that `set_child_without_hash` has already been called
    pub fn update_hash(
        &mut self,
        epoch: u64,
        tree_repr: &mut Vec<Self>,
    ) -> Result<(), HistoryTreeNodeError> {
        match self.node_type {
            NodeType::Leaf => {
                // the hash of this is just the value, simply place in parent
                let leaf_hash_val = H::merge(&[self.get_value()?, hash_label::<H>(self.label)]);
                self.update_hash_at_parent(epoch, leaf_hash_val, tree_repr)
            }
            _ => {
                // the root has no parent, so the hash must only be stored within the value
                let mut hash_digest = self.hash_node(epoch)?;
                if self.is_root() {
                    hash_digest = H::merge(&[hash_digest, hash_label::<H>(self.label)]);
                }
                let epoch_state = self.get_state_at_epoch(epoch).unwrap();

                let mut updated_state = epoch_state;
                updated_state.value = hash_digest;
                set_state_map(self, &epoch, updated_state)?;

                tree_repr[self.location] = self.clone();
                let hash_digest = H::merge(&[hash_digest, hash_label::<H>(self.label)]);
                self.update_hash_at_parent(epoch, hash_digest, tree_repr)
            }
        }
    }

    pub fn hash_node(&self, epoch: u64) -> Result<H::Digest, HistoryTreeNodeError> {
        let epoch_node_state = self.get_state_at_epoch(epoch).unwrap();
        let mut new_hash = H::hash(&[]); //hash_label::<H>(self.label);
        for child_index in 0..ARITY {
            new_hash = H::merge(&[
                new_hash,
                epoch_node_state
                    .get_child_state_in_dir(child_index)
                    .hash_val,
            ]);
        }
        Ok(new_hash)
    }

    pub fn update_hash_at_parent(
        &mut self,
        epoch: u64,
        new_hash_val: H::Digest,
        tree_repr: &mut Vec<Self>,
    ) -> Result<(), HistoryTreeNodeError> {
        if self.is_root() {
            Ok(())
        } else {
<<<<<<< HEAD
            let parent = &mut tree_repr[self.parent];
            match get_state_map(parent, &epoch) {
=======
            let mut parent = tree_repr[self.parent].clone();
            match get_state_map(&parent, &epoch) {
>>>>>>> 726b9513
                Err(_) => Err(HistoryTreeNodeError::ParentNextEpochInvalid(epoch)),
                Ok(parent_state) => match parent.get_direction_at_ep(self, epoch) {
                    None => Err(HistoryTreeNodeError::HashUpdateOnlyAllowedAfterNodeInsertion),
                    Some(s_dir) => {
                        let mut parent_updated_state = parent_state;
                        let mut self_child_state =
                            parent_updated_state.get_child_state_in_dir(s_dir);
                        self_child_state.hash_val = new_hash_val;
                        parent_updated_state.child_states[s_dir] = self_child_state;
<<<<<<< HEAD
                        set_state_map(parent, &epoch, parent_updated_state)?;
=======
                        set_state_map(&mut parent, &epoch, parent_updated_state)?;
>>>>>>> 726b9513
                        tree_repr[self.parent] = parent.clone();
                        Ok(())
                    }
                },
            }
        }
    }

    pub fn set_child_without_hash(
        &mut self,
        epoch: u64,
        child: HistoryInsertionNode<H>,
    ) -> Result<Self, HistoryTreeNodeError> {
        let (direction, child_node) = child;

        match direction {
            Direction::Some(dir) => match get_state_map(self, &epoch) {
                Ok(HistoryNodeState {
                    value,
                    mut child_states,
                }) => {
                    child_states[dir] = child_node;
                    set_state_map(
                        self,
                        &epoch,
                        HistoryNodeState {
                            value,
                            child_states,
                        },
                    )?;
                    Ok(self.clone())
                }
                Err(_) => {
                    set_state_map(
                        self,
                        &epoch,
                        match get_state_map(self, &self.get_latest_epoch().unwrap_or(0)) {
                            Ok(latest_st) => latest_st,

                            Err(_) => HistoryNodeState::<H>::new(),
                        },
                    )?;

                    match self.get_latest_epoch() {
                        Ok(latest) => {
                            if latest != epoch {
                                self.epochs.push(epoch);
                            }
                        }
                        Err(_) => {
                            self.epochs.push(epoch);
                        }
                    }

                    self.set_child_without_hash(epoch, child)
                }
            },
            Direction::None => Err(HistoryTreeNodeError::NoDirectionInSettingChild(
                self.get_label().get_val(),
                child_node.label.get_val(),
            )),
        }
    }

    pub fn set_node_child_without_hash(
        &mut self,
        epoch: u64,
        dir: Direction,
        child: &Self,
    ) -> Result<Self, HistoryTreeNodeError> {
        let node_as_child_state = child.to_node_unhashed_child_state()?;
        let insertion_node = (dir, node_as_child_state);
        self.set_child_without_hash(epoch, insertion_node)
    }

    ////// getrs for this node ////

    pub fn get_value_at_epoch(&self, epoch: u64) -> Result<H::Digest, HistoryTreeNodeError> {
        Ok(self.get_state_at_epoch(epoch).unwrap().value)
    }

    pub fn get_value_without_label_at_epoch(
        &self,
        epoch: u64,
    ) -> Result<H::Digest, HistoryTreeNodeError> {
        if self.is_leaf() {
            return Ok(self.get_value_at_epoch(epoch).unwrap());
        }
        let children = self.get_state_at_epoch(epoch).unwrap().child_states;
        let mut new_hash = H::hash(&[]);
        for child in children.iter().take(ARITY) {
            new_hash = H::merge(&[new_hash, child.hash_val]);
        }
        Ok(new_hash)
    }

    pub fn get_child_location_at_epoch(&self, epoch: u64, dir: Direction) -> usize {
        self.get_child_at_epoch(epoch, dir).unwrap().location
    }

    // gets value at current epoch
    pub fn get_value(&self) -> Result<H::Digest, HistoryTreeNodeError> {
        //&HistoryNodeHash<H> {

        match get_state_map(self, &self.get_latest_epoch().unwrap()) {
            Ok(node_state) => Ok(node_state.value),
            Err(_) => Err(HistoryTreeNodeError::NodeCreatedWithoutEpochs(
                self.label.get_val(),
            )),
        }
    }

    pub fn get_birth_epoch(&self) -> u64 {
        self.epochs[0]
    }

    pub fn get_label(&self) -> NodeLabel {
        self.label
    }

    pub fn get_location(&self) -> usize {
        self.location
    }

    // gets the direction of node, i.e. if it's a left
    // child or right. If not found, return None
    pub fn get_direction_at_ep(&self, node: &Self, ep: u64) -> Direction {
        let mut outcome: Direction = None;
        let state_at_ep = self.get_state_at_epoch(ep).unwrap();
        for node_index in 0..ARITY {
            let node_val = state_at_ep.get_child_state_in_dir(node_index);
            let node_label = node_val.label;
            if node_label == node.get_label() {
                outcome = Some(node_index)
            }
        }
        outcome
    }

    pub fn is_root(&self) -> bool {
        matches!(self.node_type, NodeType::Root)
    }

    pub fn is_leaf(&self) -> bool {
        matches!(self.node_type, NodeType::Leaf)
    }

    pub fn is_interior(&self) -> bool {
        matches!(self.node_type, NodeType::Interior)
    }

    ///// getrs for child nodes ////

    pub fn get_child_at_existing_epoch(
        &self,
        epoch: u64,
        direction: Direction,
    ) -> Result<HistoryChildState<H>, HistoryTreeNodeError> {
        match direction {
            Direction::None => Err(HistoryTreeNodeError::DirectionIsNone),
            Direction::Some(dir) => {
                let state_map_val = get_state_map(self, &epoch);
                match state_map_val {
                    Ok(curr) => Ok(curr.get_child_state_in_dir(dir)),
                    Err(_) => Err(HistoryTreeNodeError::NoChildInTreeAtEpoch(epoch, dir)),
                }
            }
        }
    }

    pub fn get_child_at_epoch(
        &self,
        epoch: u64,
        direction: Direction,
    ) -> Result<HistoryChildState<H>, HistoryTreeNodeError> {
        match direction {
            Direction::None => Err(HistoryTreeNodeError::DirectionIsNone),
            Direction::Some(dir_val) => {
                let dir = dir_val;

                if self.get_birth_epoch() > epoch {
                    Err(HistoryTreeNodeError::NoChildInTreeAtEpoch(epoch, dir))
                } else {
                    let mut chosen_ep = self.get_birth_epoch();
                    for existing_ep in &self.epochs {
                        if *existing_ep <= epoch {
                            chosen_ep = *existing_ep;
                        }
                    }
                    self.get_child_at_existing_epoch(chosen_ep, direction)
                    // let mut curr_ep = self.get_birth_epoch();
                    // let mut i = 0;
                    // while curr_ep <= epoch && i < self.epochs.len() - 1 {
                    //     i += 1;
                    //     curr_ep = self.epochs[i];
                    // }
                    // if (i == 0) {
                    //     self.get_child_at_existing_epoch(self.epochs[i], direction)
                    // } else {
                    //     self.get_child_at_existing_epoch(self.epochs[i - 1], direction)
                    // }
                }
            }
        }
    }

    pub fn get_state_at_existing_epoch(
        &self,
        epoch: u64,
    ) -> Result<HistoryNodeState<H>, HistoryTreeNodeError> {
        get_state_map(self, &epoch)
            .map_err(|_| HistoryTreeNodeError::NodeDidNotHaveExistingStateAtEp(self.label, epoch))
    }

    pub fn get_state_at_epoch(
        &self,
        epoch: u64,
    ) -> Result<HistoryNodeState<H>, HistoryTreeNodeError> {
        if self.get_birth_epoch() > epoch {
            Err(HistoryTreeNodeError::NodeDidNotExistAtEp(self.label, epoch))
        } else {
            let mut chosen_ep = self.get_birth_epoch();
            for existing_ep in &self.epochs {
                if *existing_ep <= epoch {
                    chosen_ep = *existing_ep;
                }
            }
            self.get_state_at_existing_epoch(chosen_ep)
        }
    }

    /// if this node existed at epoch, return label of
    /// appropriate child. Else, return the latest label of
    /// that child.
    pub fn get_child_label(
        &self,
        epoch: u64,
        direction: Direction,
    ) -> Result<NodeLabel, HistoryTreeNodeError> {
        let _child = self.get_child_at_epoch(epoch, direction);
        match _child {
            Ok(child_state) => Ok(child_state.label),
            Err(e) => Err(e),
        }
    }

    /// if this node existed at epoch, return time of
    /// appropriate child. Else, return the latest time of
    /// that child.
    pub fn get_child_epoch_version(
        &self,
        epoch: u64,
        direction: Direction,
    ) -> Result<u64, HistoryTreeNodeError> {
        let _child = self.get_child_at_epoch(epoch, direction);
        match _child {
            Ok(child_state) => Ok(child_state.epoch_version),
            Err(e) => Err(e),
        }
    }

    /// if this node existed at epoch, return hash of
    /// appropriate child. Else, return the latest hash of
    /// that child.
    pub fn get_child_hash(
        &self,
        epoch: u64,
        direction: Direction,
    ) -> Result<H::Digest, HistoryTreeNodeError> {
        let _child = self.get_child_at_epoch(epoch, direction);
        match _child {
            Ok(child_state) => Ok(child_state.hash_val),
            Err(e) => Err(e),
        }
    }

    /* Functions for compression-related operations */

    pub fn get_latest_epoch(&self) -> Result<u64, HistoryTreeNodeError> {
        match self.epochs.len() {
            0 => Err(HistoryTreeNodeError::NodeCreatedWithoutEpochs(
                self.label.get_val(),
            )),
            n => Ok(self.epochs[n - 1]),
        }
    }

    /////// Helpers /////////

    pub fn to_node_unhashed_child_state(
        &self,
    ) -> Result<HistoryChildState<H>, HistoryTreeNodeError> {
        let epoch_val = self.get_latest_epoch()?;
        Ok(HistoryChildState {
            dummy_marker: DummyChildState::Real,
            location: self.location,
            label: self.label,
            hash_val: H::merge(&[self.get_value()?, hash_label::<H>(self.label)]),
            epoch_version: epoch_val,
        })
    }

    pub fn to_node_child_state(&self) -> Result<HistoryChildState<H>, HistoryTreeNodeError> {
        let epoch_val = self.get_latest_epoch()?;
        Ok(HistoryChildState {
            dummy_marker: DummyChildState::Real,
            location: self.location,
            label: self.label,
            hash_val: H::merge(&[self.get_value()?, hash_label::<H>(self.label)]),
            epoch_version: epoch_val,
        })
    }
}

/////// Helpers //////

pub fn get_empty_root<H: Hasher, S: Storage<HistoryNodeState<H>>>(
    azks_id: &[u8],
    ep: Option<u64>,
) -> HistoryTreeNode<H, S> {
    let label = NodeLabel::new(0u64, 0u32);
    let loc = 0;
    let parent = 0;
    let mut node: HistoryTreeNode<H, S> =
        HistoryTreeNode::new(azks_id.to_vec(), label, loc, parent, NodeType::Root);
    if let Some(epoch) = ep {
        node.epochs.push(epoch);
        let new_state = HistoryNodeState::new();
        set_state_map(&mut node, &epoch, new_state).unwrap();
    }

    node
}

pub fn get_leaf_node<H: Hasher, S: Storage<HistoryNodeState<H>>>(
    azks_id: &[u8],
    label: NodeLabel,
    location: usize,
    value: &[u8],
    parent: usize,
    birth_epoch: u64,
) -> Result<HistoryTreeNode<H, S>, HistoryTreeNodeError> {
    let mut node = HistoryTreeNode {
        azks_id: azks_id.to_vec(),
        label,
        location,
        epochs: vec![birth_epoch],
        parent,
        node_type: NodeType::Leaf,
        #[cfg(test)]
        state_map: HashMap::new(),
        _s: PhantomData,
        _h: PhantomData,
    };

    let mut new_state = HistoryNodeState::new();
    new_state.value = H::merge(&[H::hash(&[]), H::hash(value)]);

    set_state_map(&mut node, &birth_epoch, new_state)?;

    Ok(node)
}

pub fn get_leaf_node_without_empty<H: Hasher, S: Storage<HistoryNodeState<H>>>(
    azks_id: &[u8],
    label: NodeLabel,
    location: usize,
    value: &[u8],
    parent: usize,
    birth_epoch: u64,
) -> Result<HistoryTreeNode<H, S>, HistoryTreeNodeError> {
    let mut node = HistoryTreeNode {
        azks_id: azks_id.to_vec(),
        label,
        location,
        epochs: vec![birth_epoch],
        parent,
        node_type: NodeType::Leaf,
        #[cfg(test)]
        state_map: HashMap::new(),
        _s: PhantomData,
        _h: PhantomData,
    };

    let mut new_state = HistoryNodeState::new();
    new_state.value = H::hash(value);

    set_state_map(&mut node, &birth_epoch, new_state)?;

    Ok(node)
}

pub fn get_leaf_node_without_hashing<H: Hasher, S: Storage<HistoryNodeState<H>>>(
    azks_id: &[u8],
    label: NodeLabel,
    location: usize,
    value: H::Digest,
    parent: usize,
    birth_epoch: u64,
) -> Result<HistoryTreeNode<H, S>, HistoryTreeNodeError> {
    let mut node = HistoryTreeNode {
        azks_id: azks_id.to_vec(),
        label,
        location,
        epochs: vec![birth_epoch],
        parent,
        node_type: NodeType::Leaf,
        #[cfg(test)]
        state_map: HashMap::new(),
        _s: PhantomData,
        _h: PhantomData,
    };

    let mut new_state = HistoryNodeState::new();
    new_state.value = value;

    set_state_map(&mut node, &birth_epoch, new_state)?;

    Ok(node)
}

pub fn get_interior_node<H: Hasher, S: Storage<HistoryNodeState<H>>>(
    azks_id: &[u8],
    label: NodeLabel,
    location: usize,
    value: H::Digest,
    parent: usize,
    birth_epoch: u64,
    child_states: [HistoryChildState<H>; 2],
) -> Result<HistoryTreeNode<H, S>, HistoryTreeNodeError> {
    let mut node = HistoryTreeNode {
        azks_id: azks_id.to_vec(),
        label,
        location,
        epochs: vec![birth_epoch],
        parent,
        node_type: NodeType::Interior,
        #[cfg(test)]
        state_map: HashMap::new(),
        _s: PhantomData,
        _h: PhantomData,
    };

    let new_state = HistoryNodeState {
        value,
        child_states,
    };

    set_state_map(&mut node, &birth_epoch, new_state)?;

    Ok(node)
}<|MERGE_RESOLUTION|>--- conflicted
+++ resolved
@@ -92,16 +92,10 @@
         epoch: u64,
         tree_repr: &mut Vec<Self>,
     ) -> Result<Self, HistoryTreeNodeError> {
-<<<<<<< HEAD
-=======
-
-
->>>>>>> 726b9513
         let (lcs_label, dir_leaf, dir_self) = self
             .label
             .get_longest_common_prefix_and_dirs(new_leaf.get_label());
 
-<<<<<<< HEAD
         if self.is_root() {
             let new_leaf_loc = tree_repr.len();
             new_leaf.location = new_leaf_loc;
@@ -114,35 +108,12 @@
                 new_leaf.parent = self.location;
                 tree_repr[self.location] =
                     self.set_node_child_without_hash(epoch, dir_leaf, &new_leaf)?;
-                // tree_repr[self.location] = self.clone();
                 let mut new_leaf = tree_repr[new_leaf_loc].clone();
-=======
-
-        if self.is_root() {
-            new_leaf.location = tree_repr.len();
-            tree_repr.push(new_leaf.clone());
-            new_leaf = new_leaf.clone();
-            // the root should always be instantiated with dummy children in the beginning
-            let child_state = self.get_child_at_epoch(self.get_latest_epoch()?, dir_leaf).unwrap();
-            if child_state.dummy_marker == DummyChildState::Dummy {
-                new_leaf.parent = self.location;
-                tree_repr[self.location] = self.set_node_child_without_hash(
-                    epoch,
-                    dir_leaf,
-                    new_leaf.clone(),
-                )?;
-                // tree_repr[self.location] = self.clone();
-                let mut new_leaf = tree_repr[new_leaf.location].clone();
->>>>>>> 726b9513
                 new_leaf.update_hash(epoch, tree_repr)?;
                 let mut new_self = tree_repr[self.location].clone();
                 new_self.update_hash(epoch, tree_repr)?;
                 return Ok(tree_repr[self.location].clone());
             }
-<<<<<<< HEAD
-=======
-
->>>>>>> 726b9513
         }
 
         // if a node is the longest common prefix of itself and the leaf, dir_self will be None
@@ -186,7 +157,6 @@
                 new_node = tree_repr[new_node.location].clone();
                 new_node.update_hash(epoch, tree_repr)?;
                 Ok(tree_repr[new_node_location].clone())
-<<<<<<< HEAD
             }
             None => {
                 // case where the current node is equal to the lcs
@@ -213,41 +183,6 @@
                         if self.is_root() {
                             let mut new_self = tree_repr[self.location].clone();
                             new_self.update_hash(epoch, tree_repr)?;
-=======
-                // Add this node in the correct dir and child node in the other direction
-            }
-            None => {
-                // case where the current node is equal to the lcs
-                    let child_st = self.get_child_at_epoch(self.get_latest_epoch()?, dir_leaf).unwrap();
-                    // let child_st = self
-                    //     .get_child_at_epoch(self.get_latest_epoch()?, dir_leaf)
-                    //     .or_else(|_| Err(HistoryTreeNodeError::CompressionError(self.label)));
-
-                    match child_st.dummy_marker {
-                        DummyChildState::Dummy => {
-                            Err(HistoryTreeNodeError::CompressionError(self.label))
-
-                        }
-                        DummyChildState::Real => {
-                            let mut child_node = tree_repr[child_st.location].clone();
-                            let mut updated_child = child_node
-                                .insert_single_leaf(new_leaf, azks_id, epoch, tree_repr)?;
-
-                            tree_repr[self.location] = self.set_node_child_without_hash(
-                                epoch,
-                                dir_leaf,
-                                updated_child.clone(),
-                            )?;
-                            updated_child = tree_repr[updated_child.location].clone();
-                            updated_child.update_hash(epoch, tree_repr)?;
-                            if self.is_root() {
-                                let mut new_self = tree_repr[self.location].clone();
-                                new_self.update_hash(epoch, tree_repr)?;
-                            }
-                            // let out_tree = new_leaf.update_hash(epoch, updated_tree.clone())?;
-                            // new_leaf.parent = self.location;
-                            Ok(tree_repr[self.location].clone())
->>>>>>> 726b9513
                         }
                         Ok(tree_repr[self.location].clone())
                     }
@@ -271,7 +206,6 @@
         if self.is_root() {
             new_leaf.location = tree_repr.len();
             tree_repr.push(new_leaf.clone());
-<<<<<<< HEAD
             let child_state = self
                 .get_child_at_epoch(self.get_latest_epoch()?, dir_leaf)
                 .unwrap();
@@ -281,16 +215,6 @@
                 tree_repr[self.location] = self.clone();
                 return Ok(tree_repr[self.location].clone());
             }
-=======
-            let child_state = self.get_child_at_epoch(self.get_latest_epoch()?, dir_leaf).unwrap();
-            if child_state.dummy_marker == DummyChildState::Dummy {
-                new_leaf.parent = self.location;
-                self.set_node_child_without_hash(epoch, dir_leaf, new_leaf)?;
-                tree_repr[self.location] = self.clone();
-                return Ok(tree_repr[self.location].clone());
-            }
-
->>>>>>> 726b9513
         }
         match dir_self {
             Some(_) => {
@@ -327,38 +251,21 @@
                     Ok(child_st) => match child_st.dummy_marker {
                         DummyChildState::Dummy => {
                             Err(HistoryTreeNodeError::CompressionError(self.label))
-<<<<<<< HEAD
-=======
-
->>>>>>> 726b9513
                         }
                         DummyChildState::Real => {
                             let mut child_node = tree_repr[child_st.location].clone();
                             let updated_child = child_node.insert_single_leaf_without_hash(
                                 new_leaf, azks_id, epoch, tree_repr,
                             )?;
-<<<<<<< HEAD
+                          
                             self.set_node_child_without_hash(epoch, dir_leaf, &updated_child)?;
-=======
-                            self.set_node_child_without_hash(epoch, dir_leaf, updated_child)?;
->>>>>>> 726b9513
                             tree_repr[self.location] = self.clone();
 
                             Ok(tree_repr[self.location].clone())
                         }
                     },
                     Err(e) => {
-<<<<<<< HEAD
-                        // if self.is_root() {
-                        //     tree_repr[self.location] =
-                        //         self.set_node_child_without_hash(epoch, dir_leaf, new_leaf)?;
-                        //     Ok(tree_repr[self.location].clone())
-                        // } else {
                         Err(e)
-                        // }
-=======
-                        Err(e)
->>>>>>> 726b9513
                     }
                 }
             }
@@ -422,13 +329,8 @@
         if self.is_root() {
             Ok(())
         } else {
-<<<<<<< HEAD
             let parent = &mut tree_repr[self.parent];
             match get_state_map(parent, &epoch) {
-=======
-            let mut parent = tree_repr[self.parent].clone();
-            match get_state_map(&parent, &epoch) {
->>>>>>> 726b9513
                 Err(_) => Err(HistoryTreeNodeError::ParentNextEpochInvalid(epoch)),
                 Ok(parent_state) => match parent.get_direction_at_ep(self, epoch) {
                     None => Err(HistoryTreeNodeError::HashUpdateOnlyAllowedAfterNodeInsertion),
@@ -438,12 +340,9 @@
                             parent_updated_state.get_child_state_in_dir(s_dir);
                         self_child_state.hash_val = new_hash_val;
                         parent_updated_state.child_states[s_dir] = self_child_state;
-<<<<<<< HEAD
                         set_state_map(parent, &epoch, parent_updated_state)?;
-=======
-                        set_state_map(&mut parent, &epoch, parent_updated_state)?;
->>>>>>> 726b9513
                         tree_repr[self.parent] = parent.clone();
+                      
                         Ok(())
                     }
                 },
