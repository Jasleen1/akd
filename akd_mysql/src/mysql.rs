// Copyright (c) Facebook, Inc. and its affiliates.
//
// This source code is licensed under both the MIT license found in the
// LICENSE-MIT file in the root directory of this source tree and the Apache
// License, Version 2.0 found in the LICENSE-APACHE file in the root directory
// of this source tree.

//! This module implements operations for a simple asynchronized mysql database

use crate::mysql_storables::MySqlStorable;
use akd::errors::StorageError;
use akd::history_tree_node::HistoryTreeNode;
use akd::node_state::NodeLabel;
use akd::storage::types::{
    AkdLabel, DbRecord, KeyData, StorageType, ValueState, ValueStateRetrievalFlag,
};
use akd::storage::{Storable, Storage};
use async_trait::async_trait;
use log::{debug, error, info, trace, warn};
use mysql_async::prelude::*;
use mysql_async::*;

use std::cmp::Ordering;
use std::collections::{HashMap, HashSet};
use std::convert::TryInto;
use std::process::Command;
use std::sync::Arc;
use tokio::time::{Duration, Instant};

type MySqlError = mysql_async::Error;
type LocalTransaction = akd::storage::transaction::Transaction;

use akd::storage::timed_cache::*;

const TABLE_AZKS: &str = crate::mysql_storables::TABLE_AZKS;
const TABLE_HISTORY_TREE_NODES: &str = crate::mysql_storables::TABLE_HISTORY_TREE_NODES;
const TABLE_HISTORY_NODE_STATES: &str = crate::mysql_storables::TABLE_HISTORY_NODE_STATES;
const TABLE_USER: &str = crate::mysql_storables::TABLE_USER;
const TEMP_IDS_TABLE: &str = crate::mysql_storables::TEMP_IDS_TABLE;

const MAXIMUM_SQL_TIER_CONNECTION_TIMEOUT_SECS: u64 = 300;
const SQL_RECONNECTION_DELAY_SECS: u64 = 5;

enum BatchMode {
    Full(mysql_async::Params),
    Partial(mysql_async::Params, usize),
    None,
}

// MySQL's max supported text size is 65535
// Of the prepared insert's below in this logic,
// we have a max-string size of 267 + N(190).
// Assuming 4b/char, we can work out an ABS
// max multi-row write for the prepared statement as
// (| 65535 | - | the constant parts |) / | the parts * depth | = ~ max depth of 343
// This is a conservative value of the estimate ^
// const MYSQL_EXTENDED_INSERT_DEPTH: usize = 1000; // note : migrated to Self::tunable_insert_depth

/*
    MySql documentation: https://docs.rs/mysql_async/0.23.1/mysql_async/
*/

/// Memory cache options for SQL query result caching
pub enum MySqlCacheOptions {
    /// Do not utilize any cache
    None,
    /// Utilize the default caching settings
    Default,
    /// Customize the caching options (cache item duration)
    Specific(std::time::Duration),
}

/// Represents an _asynchronous_ connection to a MySQL database
pub struct AsyncMySqlDatabase {
    opts: Opts,
    pool: Arc<tokio::sync::RwLock<Pool>>,
    is_healthy: Arc<tokio::sync::RwLock<bool>>,
    cache: Option<TimedCache>,
    trans: LocalTransaction,

    num_reads: Arc<tokio::sync::RwLock<u64>>,
    num_writes: Arc<tokio::sync::RwLock<u64>>,
    time_read: Arc<tokio::sync::RwLock<Duration>>,
    time_write: Arc<tokio::sync::RwLock<Duration>>,

    tunable_insert_depth: usize,
}

impl std::fmt::Display for AsyncMySqlDatabase {
    fn fmt(&self, f: &mut std::fmt::Formatter<'_>) -> std::fmt::Result {
        let db_str = match self.opts.db_name() {
            Some(db) => format!("Database {}", db),
            None => String::from(""),
        };
        let user_str = match self.opts.user() {
            Some(user) => format!(", User {}", user),
            None => String::from(""),
        };

        write!(
            f,
            "Connected to {}:{} ({}{})",
            self.opts.ip_or_hostname(),
            self.opts.tcp_port(),
            db_str,
            user_str
        )
    }
}

impl Clone for AsyncMySqlDatabase {
    fn clone(&self) -> Self {
        Self {
            opts: self.opts.clone(),
            pool: self.pool.clone(),
            is_healthy: self.is_healthy.clone(),
            cache: self.cache.clone(),
            trans: LocalTransaction::new(),

            num_reads: self.num_reads.clone(),
            num_writes: self.num_writes.clone(),
            time_read: self.time_read.clone(),
            time_write: self.time_write.clone(),

            tunable_insert_depth: self.tunable_insert_depth,
        }
    }
}

impl<'a> AsyncMySqlDatabase {
    /// Creates a new mysql database
    #[allow(unused)]
    pub async fn new<T: Into<String>>(
        endpoint: T,
        database: T,
        user: Option<T>,
        password: Option<T>,
        port: Option<u16>,
        cache_options: MySqlCacheOptions,
        depth: usize,
    ) -> Self {
        let dport = port.unwrap_or(3306u16);
        let mut builder = OptsBuilder::default()
            .ip_or_hostname(endpoint)
            .db_name(Option::from(database))
            .user(user)
            .pass(password)
            .tcp_port(dport);
        let opts: Opts = builder.into();

        #[allow(clippy::mutex_atomic)]
        let healthy = Arc::new(tokio::sync::RwLock::new(false));
        let pool = Self::new_connection_pool(&opts, &healthy).await.unwrap();

        let cache = match cache_options {
            MySqlCacheOptions::None => None,
            MySqlCacheOptions::Default => Some(TimedCache::new(None)),
            MySqlCacheOptions::Specific(timing) => Some(TimedCache::new(Some(timing))),
        };

        Self {
            opts,
            pool: Arc::new(tokio::sync::RwLock::new(pool)),
            is_healthy: healthy,
            cache,
            trans: LocalTransaction::new(),

            num_reads: Arc::new(tokio::sync::RwLock::new(0)),
            num_writes: Arc::new(tokio::sync::RwLock::new(0)),
            time_read: Arc::new(tokio::sync::RwLock::new(Duration::from_millis(0))),
            time_write: Arc::new(tokio::sync::RwLock::new(Duration::from_millis(0))),

            tunable_insert_depth: depth,
        }
    }

    /// Determine if the db connection is healthy at present
    pub async fn is_healthy(&self) -> bool {
        let is_healthy_guard = self.is_healthy.read().await;
        *is_healthy_guard
    }

    fn check_for_infra_error<T>(
        &self,
        result: core::result::Result<T, MySqlError>,
    ) -> core::result::Result<T, MySqlError> {
        match result {
            Err(err) => {
                let is_connection_infra_error: bool = match &err {
                    // In mysql_async v0.28.1 TLS errors moved to IoError. Thus we cannot use them here.
                    // TODO(eoz): Update error handling to take TLS errors into account.
                    MySqlError::Other(_) | MySqlError::Url(_) /* | mysql_async::IoError::Tls(_) */ => false,

                    MySqlError::Driver(_) | MySqlError::Io(_) | MySqlError::Server(_) => true,
                };

                // If error is due to infra error (e.g bad connection) refresh
                // connection pool in background. This allows current request to
                // finish (with err) while blocking subsequent requests until a
                // healthy connection is restored.
                if is_connection_infra_error {
                    let db = self.clone();
                    tokio::task::spawn(async move {
                        if let Err(err) = db.refresh_connection_pool().await {
                            error!("Error refreshing MySql connection pool: {:?}", err);
                        }
                    });
                }

                Err::<T, MySqlError>(err)
            }
            Ok(t) => Ok(t),
        }
    }

    async fn get_connection(&self) -> Result<mysql_async::Conn> {
        let mut connection = {
            if self.is_healthy().await {
                let connection_pool_guard = self.pool.read().await;
                connection_pool_guard.get_conn().await?
            } else {
                // Connection pool is currently unhealthy and queries are
                // disallowed. Connection pool is being async refreshed in
                // background and will soon become healthy, so no action required

                // fail the connection
                return Err(MySqlError::Driver(
                    mysql_async::DriverError::PoolDisconnected,
                ));
            }
        };

        // Ensure we are running in TRADITIONAL mysql mode. TRADITIONAL mysql
        // converts many warnings to errors, for example it will reject too
        // large blob entries instead of truncating them with a warning.
        // This is essential for our system, since SEE relies on all data in our
        // XDB being exactly what it wrote.
        connection
            .query_drop("SET SESSION sql_mode = 'TRADITIONAL'")
            .await?;
        Ok(connection)
    }

    // Occasionally our connection pool will become stale. This happens
    // e.g on DB master promotions during mysql upgrades. In these scenarios our
    // queries will begin to fail, and we will need to call this method to
    // "refresh" the pool.
    async fn refresh_connection_pool(&self) -> core::result::Result<(), StorageError> {
        {
            let mut is_healthy_guard = self.is_healthy.write().await;
            if !*is_healthy_guard {
                info!("Already refreshing MySql connection pool!");
                return Ok(());
            }

            *is_healthy_guard = false;
        }
        warn!("Refreshing MySql connection pool.");
        debug!("BEGIN refresh mysql connection pool");

        // Grab early write lock so no new queries can be initiated before
        // connection pool is refreshed.
        let mut connection_pool_guard = self.pool.write().await;
        let pool = Self::new_connection_pool(&self.opts, &self.is_healthy).await?;
        *connection_pool_guard = pool;

        debug!("END refresh mysql connection pool");
        Ok(())
    }

    async fn new_connection_pool(
        opts: &mysql_async::Opts,
        is_healthy: &Arc<tokio::sync::RwLock<bool>>,
    ) -> core::result::Result<mysql_async::Pool, StorageError> {
        let start = Instant::now();
        let mut attempts = 1;

        loop {
            let ip = opts.ip_or_hostname();
            let pool_options = opts.clone();
            let pool = Pool::new(pool_options);
            let conn = pool.get_conn().await;

            if let Ok(_conn) = conn {
                if let Ok(()) = Self::setup_database(_conn).await {
                    // set the healthy flag to true
                    let mut is_healthy_guard = is_healthy.write().await;
                    *is_healthy_guard = true;

                    return Ok(pool);
                }
            }

            if start.elapsed().as_secs() > MAXIMUM_SQL_TIER_CONNECTION_TIMEOUT_SECS {
                let message = format!(
                    "Unable to get a SQL connection to {} after {} attempts in {} seconds",
                    ip,
                    attempts,
                    start.elapsed().as_secs()
                );
                return Err(StorageError::Connection(message));
            }

            warn!(
                "Failed {:?} reconnection attempt(s) to MySQL database. Will retry in {} seconds",
                attempts, SQL_RECONNECTION_DELAY_SECS
            );

            tokio::time::sleep(tokio::time::Duration::from_secs(
                // TOKIO 0.2.X
                //tokio::time::sleep(tokio::time::Duration::from_secs( // TOKIO 1.X
                SQL_RECONNECTION_DELAY_SECS,
            ))
            .await;

            attempts += 1
        }
    }

    async fn setup_database(mut conn: mysql_async::Conn) -> core::result::Result<(), MySqlError> {
        let mut tx: mysql_async::Transaction<'_> =
            conn.start_transaction(TxOpts::default()).await?;
        // AZKS table
        let command = "CREATE TABLE IF NOT EXISTS `".to_owned()
            + TABLE_AZKS
            + "` (`key` SMALLINT UNSIGNED NOT NULL, `epoch` BIGINT UNSIGNED NOT NULL,"
            + " `num_nodes` BIGINT UNSIGNED NOT NULL, PRIMARY KEY (`key`))";
        tx.query_drop(command).await?;

        // History tree nodes table
        let command = "CREATE TABLE IF NOT EXISTS `".to_owned()
            + TABLE_HISTORY_TREE_NODES
            + "` (`label_len` INT UNSIGNED NOT NULL, `label_val` VARBINARY(32) NOT NULL,"
            + "  `birth_epoch` BIGINT UNSIGNED NOT NULL,"
            + " `last_epoch` BIGINT UNSIGNED NOT NULL, `parent_label_len` INT UNSIGNED NOT NULL,"
            + " `parent_label_val` VARBINARY(32) NOT NULL, `node_type` SMALLINT UNSIGNED NOT NULL,"
            + " PRIMARY KEY (`label_len`, `label_val`))";
        tx.query_drop(command).await?;

        // History node states table
        let command = "CREATE TABLE IF NOT EXISTS `".to_owned()
            + TABLE_HISTORY_NODE_STATES
            + "` (`label_len` INT UNSIGNED NOT NULL, `label_val` VARBINARY(32) NOT NULL, "
            + " `epoch` BIGINT UNSIGNED NOT NULL, `value` VARBINARY(2000), `child_states` VARBINARY(2000),"
            + " PRIMARY KEY (`label_len`, `label_val`, `epoch`))";
        tx.query_drop(command).await?;

        // User data table
        let command = "CREATE TABLE IF NOT EXISTS `".to_owned()
            + TABLE_USER
            + "` (`username` VARCHAR(256) NOT NULL, `epoch` BIGINT UNSIGNED NOT NULL, `version` BIGINT UNSIGNED NOT NULL,"
            + " `node_label_val` VARBINARY(32) NOT NULL, `node_label_len` INT UNSIGNED NOT NULL, `data` VARCHAR(2000),"
            + " PRIMARY KEY(`username`, `epoch`))";
        tx.query_drop(command).await?;

        // if we got here, we're good to commit. Transaction's will auto-rollback when memory freed if commit wasn't done.
        tx.commit().await?;
        Ok(())
    }

    /// Delete all the data in the tables
    pub async fn delete_data(&self) -> core::result::Result<(), MySqlError> {
        let mut conn = self.get_connection().await?;
        let mut tx = conn.start_transaction(TxOpts::default()).await?;

        let command = "DELETE FROM `".to_owned() + TABLE_AZKS + "`";
        tx.query_drop(command).await?;

        let command = "DELETE FROM `".to_owned() + TABLE_USER + "`";
        tx.query_drop(command).await?;

        let command = "DELETE FROM `".to_owned() + TABLE_HISTORY_NODE_STATES + "`";
        tx.query_drop(command).await?;

        let command = "DELETE FROM `".to_owned() + TABLE_HISTORY_TREE_NODES + "`";
        tx.query_drop(command).await?;

        tx.commit().await?;

        Ok(())
    }

    /// Drop all the tables
    pub async fn drop_tables(&self) -> core::result::Result<(), MySqlError> {
        let mut conn = self.get_connection().await?;
        let mut tx = conn.start_transaction(TxOpts::default()).await?;

        let command = "DROP TABLE IF EXISTS `".to_owned() + TABLE_AZKS + "`";
        tx.query_drop(command).await?;

        let command = "DROP TABLE IF EXISTS `".to_owned() + TABLE_USER + "`";
        tx.query_drop(command).await?;

        let command = "DROP TABLE IF EXISTS `".to_owned() + TABLE_HISTORY_NODE_STATES + "`";
        tx.query_drop(command).await?;

        let command = "DROP TABLE IF EXISTS `".to_owned() + TABLE_HISTORY_TREE_NODES + "`";
        tx.query_drop(command).await?;

        tx.commit().await?;

        Ok(())
    }

    /// Storage a record in the data layer
    async fn internal_set(
        &self,
        record: DbRecord,
        trans: Option<mysql_async::Transaction<'a>>,
    ) -> Result<()> {
        *(self.num_writes.write().await) += 1;

        debug!("BEGIN MySQL set");
        let tic = Instant::now();

        let statement_text = record.set_statement();
        let out = match trans {
            Some(mut tx) => match tx.exec_drop(statement_text, record.set_params()).await {
                Err(err) => Err(err),
                Ok(next_tx) => Ok(next_tx),
            },
            None => {
                let mut conn = self.get_connection().await?;
                if let Err(err) = conn.exec_drop(statement_text, record.set_params()).await {
                    Err(err)
                } else {
                    Ok(())
                }
            }
        };
        let result = self.check_for_infra_error(out)?;
        let toc = Instant::now() - tic;
        *(self.time_write.write().await) += toc;

        debug!("END MySQL set");
        Ok(result)
    }

    /// NOTE: This is assuming all of the DB records have been narrowed down to a single record type!
    async fn internal_batch_set(
        &self,
        records: Vec<DbRecord>,
        mut trans: mysql_async::Transaction<'a>,
    ) -> core::result::Result<mysql_async::Transaction<'a>, MySqlError> {
        if records.is_empty() {
            return Ok(trans);
        }

        *(self.num_writes.write().await) += records.len() as u64;

        debug!("BEGIN Computing mysql parameters");
        #[allow(clippy::needless_collect)]
        let chunked = records
            .chunks(self.tunable_insert_depth)
            .map(|batch| {
                if batch.is_empty() {
                    BatchMode::None
                } else if batch.len() < self.tunable_insert_depth {
                    BatchMode::Partial(DbRecord::set_batch_params(batch), batch.len())
                } else {
                    BatchMode::Full(DbRecord::set_batch_params(batch))
                }
            })
            .collect::<Vec<_>>();
        debug!("END Computing mysql parameters");

        debug!("BEGIN MySQL set batch");
        let head = &records[0];
        let statement = |i: usize| -> String {
            match &head {
                DbRecord::Azks(_) => DbRecord::set_batch_statement::<akd::append_only_zks::Azks>(i),
                DbRecord::HistoryNodeState(_) => {
                    DbRecord::set_batch_statement::<akd::node_state::HistoryNodeState>(i)
                }
                DbRecord::HistoryTreeNode(_) => DbRecord::set_batch_statement::<HistoryTreeNode>(i),
                DbRecord::ValueState(_) => {
                    DbRecord::set_batch_statement::<akd::storage::types::ValueState>(i)
                }
            }
        };

        let mut params = vec![];
        let mut fallout: Option<(mysql_async::Params, usize)> = None;
        for item in chunked {
            match item {
                BatchMode::Full(part) => params.push(part),
                BatchMode::Partial(part, count) => fallout = Some((part, count)),
                _ => {}
            }
        }

        let tic = Instant::now();

        debug!("MySQL batch - {} full inserts", params.len());
        // insert the batches of size = MYSQL_EXTENDED_INSERT_DEPTH
        if !params.is_empty() {
            let fill_statement = statement(self.tunable_insert_depth);
            let out = trans.exec_batch(fill_statement, params).await;
            self.check_for_infra_error(out)?;
        }

        // insert the remainder as a final statement
        if let Some((remainder, count)) = fallout {
            debug!("MySQL batch - remainder {} insert", count);
            let remainder_stmt = statement(count);
            let out = trans.exec_drop(remainder_stmt, remainder).await;
            self.check_for_infra_error(out)?;
        }

        let toc = Instant::now() - tic;
        *(self.time_write.write().await) += toc;
        debug!("END MySQL set batch");
        Ok(trans)
    }

    /// Create the test database
    #[allow(dead_code)]
    pub async fn create_test_db<T: Into<String>>(
        endpoint: T,
        user: Option<T>,
        password: Option<T>,
        port: Option<u16>,
    ) -> core::result::Result<(), MySqlError> {
        let dport = port.unwrap_or(3306u16);
        let builder = OptsBuilder::default()
            .ip_or_hostname(endpoint)
            .user(user)
            .pass(password)
            .tcp_port(dport);
        let opts: Opts = Opts::from(builder);
        let mut conn = Conn::new(opts).await?;
        conn.query_drop(r"CREATE DATABASE IF NOT EXISTS test_db")
            .await?;

        Ok(())
    }

    fn try_dockers() -> std::io::Result<std::process::Output> {
        let potential_docker_paths = vec![
            "/usr/local/bin/docker",
            "/usr/bin/docker",
            "/sbin/docker",
            "/bin/docker",
            "docker",
        ];

        let mut output = Err(std::io::Error::from_raw_os_error(2));

        for path in potential_docker_paths {
            output = Command::new(path)
                .args(["container", "ls", "-f", "name=akd-test-db"])
                .output();
            match &output {
                Ok(result) => {
                    if let (Ok(out), Ok(err)) = (
                        std::str::from_utf8(&result.stdout),
                        std::str::from_utf8(&result.stderr),
                    ) {
                        info!("Docker ls output\nSTDOUT: {}\nSTDERR: {}", out, err);
                    }
                    break;
                }
                Err(err) => {
                    warn!("Docker ls returned error \"{:?}\"\nTrying next possible docker command location", err);
                }
            }
        }

        output
    }

    /// Determine if the MySQL environment is available for execution (i.e. docker container is running)
    #[allow(dead_code)]
    pub fn test_guard() -> bool {
        let output = Self::try_dockers();

        // docker threw some kind of error running, assume down
        if let Ok(result) = output {
            // the result will look like
            //
            // CONTAINER ID   IMAGE          COMMAND                  CREATED         STATUS         PORTS                                                  NAMES
            // 4bd11d9e28f2   ecac195d15af   "docker-entrypoint.s…"   4 minutes ago   Up 4 minutes   33060/tcp, 0.0.0.0:8001->3306/tcp, :::8001->3306/tcp   seemless-test-db
            //
            // so there should be 2 output lines assuming all is successful and the container is running.

            let err = std::str::from_utf8(&result.stderr);
            if let Ok(error_message) = err {
                if !error_message.is_empty() {
                    error!("Error executing docker command: {}", error_message);
                }
            }

            let lines = std::str::from_utf8(&result.stdout).unwrap().lines().count();
            return lines >= 2;
        }

        // docker may have thrown an error, just fail
        false
    }
}

#[async_trait]
impl Storage for AsyncMySqlDatabase {
    async fn log_metrics(&self, level: log::Level) {
        if let Some(cache) = &self.cache {
            cache.log_metrics(level).await
        }

        self.trans.log_metrics(level).await;

        let mut tree_size = "Tree size: Query err".to_string();
        let mut node_state_size = "Node state count: Query err".to_string();
        let mut value_state_size = "Value state count: Query err".to_string();
        if let Ok(mut conn) = self.get_connection().await {
            let query_text = format!("SELECT COUNT(*) FROM {}", TABLE_HISTORY_TREE_NODES);
            if let Ok(results) = conn.query_iter(query_text).await {
                if let Ok(mapped) = results
                    .map_and_drop(|row| {
                        let count: u64 = mysql_async::from_row(row);
                        count
                    })
                    .await
                {
                    if let Some(count) = mapped.first() {
                        tree_size = format!("Tree size: {}", count);
                    }

                    let query_text =
                        format!("SELECT COUNT(`epoch`) FROM {}", TABLE_HISTORY_NODE_STATES);
                    if let Ok(results) = conn.query_iter(query_text).await {
                        if let Ok(mapped) = results
                            .map_and_drop(|row| {
                                let count: u64 = mysql_async::from_row(row);
                                count
                            })
                            .await
                        {
                            if let Some(count) = mapped.first() {
                                node_state_size = format!("Node state count: {}", count);
                            }

                            let query_text = format!("SELECT COUNT(`epoch`) FROM {}", TABLE_USER);
                            if let Ok(results) = conn.query_iter(query_text).await {
                                if let Ok(mapped) = results
                                    .map_and_drop(|row| {
                                        let count: u64 = mysql_async::from_row(row);
                                        count
                                    })
                                    .await
                                {
                                    if let Some(count) = mapped.first() {
                                        value_state_size = format!("Value state count: {}", count);
                                    }
                                }
                            }
                        }
                    }
                }
            }
        }

        let mut r = self.num_reads.write().await;
        let mut w = self.num_writes.write().await;
        let mut tr = self.time_read.write().await;
        let mut tw = self.time_write.write().await;

        let msg = format!(
            "MySQL writes: {}, MySQL reads: {}, Time read: {} s, Time write: {} s\n\t{}\n\t{}\n\t{}",
            *w,
            *r,
            (*tr).as_secs_f64(),
            (*tw).as_secs_f64(),
            tree_size,
            node_state_size,
            value_state_size,
        );

        *r = 0;
        *w = 0;
        *tr = Duration::from_millis(0);
        *tw = Duration::from_millis(0);

        match level {
            log::Level::Trace => trace!("{}", msg),
            log::Level::Debug => debug!("{}", msg),
            log::Level::Info => info!("{}", msg),
            log::Level::Warn => warn!("{}", msg),
            _ => error!("{}", msg),
        }
    }

    /// Start a transaction in the storage layer
    async fn begin_transaction(&mut self) -> bool {
        // disable the cache cleaning since we're in a write transaction
        // and will want to keep cache'd objects for the life of the transaction
        if let Some(cache) = &self.cache {
            cache.disable_clean().await;
        }

        self.trans.begin_transaction().await
    }

    /// Commit a transaction in the storage layer
    async fn commit_transaction(&mut self) -> core::result::Result<(), StorageError> {
        // The transaction is now complete (or reverted) and therefore we can re-enable
        // the cache cleaning status
        if let Some(cache) = &self.cache {
            cache.enable_clean().await;
        }

        // this retrieves all the trans operations, and "de-activates" the transaction flag
        let ops = self.trans.commit_transaction().await?;
        self.batch_set(ops).await
    }

    /// Rollback a transaction
    async fn rollback_transaction(&mut self) -> core::result::Result<(), StorageError> {
        // The transaction is being reverted and therefore we can re-enable
        // the cache cleaning status
        if let Some(cache) = &self.cache {
            cache.enable_clean().await;
        }

        self.trans.rollback_transaction().await
    }

    /// Retrieve a flag determining if there is a transaction active
    async fn is_transaction_active(&self) -> bool {
        self.trans.is_transaction_active().await
    }

    /// Storage a record in the data layer
    async fn set(&self, record: DbRecord) -> core::result::Result<(), StorageError> {
        // we're in a transaction, set the item in the transaction
        if self.is_transaction_active().await {
            self.trans.set(&record).await;
            return Ok(());
        }

        if let Some(cache) = &self.cache {
            cache.put(&record).await;
        }

        match self.internal_set(record, None).await {
            Ok(_) => Ok(()),
            Err(error) => Err(StorageError::SetData(error.to_string())),
        }
    }

    async fn batch_set(&self, records: Vec<DbRecord>) -> core::result::Result<(), StorageError> {
        if records.is_empty() {
            // nothing to do, save the cycles
            return Ok(());
        }

        // we're in a transaction, set the items in the transaction
        if self.is_transaction_active().await {
            for record in records.into_iter() {
                self.trans.set(&record).await;
            }
            return Ok(());
        }

        if let Some(cache) = &self.cache {
            let _ = cache.batch_put(&records).await;
        }

        // generate batches by type
        let mut groups = std::collections::HashMap::new();
        for record in records {
            match &record {
                DbRecord::Azks(_) => groups
                    .entry(StorageType::Azks)
                    .or_insert_with(Vec::new)
                    .push(record),
                DbRecord::HistoryNodeState(_) => groups
                    .entry(StorageType::HistoryNodeState)
                    .or_insert_with(Vec::new)
                    .push(record),
                DbRecord::HistoryTreeNode(_) => groups
                    .entry(StorageType::HistoryTreeNode)
                    .or_insert_with(Vec::new)
                    .push(record),
                DbRecord::ValueState(_) => groups
                    .entry(StorageType::ValueState)
                    .or_insert_with(Vec::new)
                    .push(record),
            }
        }
        // now execute each type'd batch in batch operations
        let result = async {
            let mut conn = self.get_connection().await?;
            let mut tx = conn.start_transaction(TxOpts::default()).await?;
            // go through each group which is narrowed to a single type
            // applying the changes on the transaction
            tx.query_drop("SET autocommit=0").await?;
            tx.query_drop("SET unique_checks=0").await?;
            tx.query_drop("SET foreign_key_checks=0").await?;

            for (_key, mut value) in groups.into_iter() {
                if !value.is_empty() {
                    // Sort the records to match db-layer sorting which will help with insert performance
                    value.sort_by(|a, b| match &a {
                        DbRecord::HistoryNodeState(state) => {
                            if let DbRecord::HistoryNodeState(state2) = &b {
                                state.key.cmp(&state2.key)
                            } else {
                                Ordering::Equal
                            }
                        }
                        DbRecord::HistoryTreeNode(node) => {
                            if let DbRecord::HistoryTreeNode(node2) = &b {
                                node.label.cmp(&node2.label)
                            } else {
                                Ordering::Equal
                            }
                        }
                        DbRecord::ValueState(state) => {
                            if let DbRecord::ValueState(state2) = &b {
                                match state.username.0.cmp(&state2.username.0) {
                                    Ordering::Equal => state.epoch.cmp(&state2.epoch),
                                    other => other,
                                }
                            } else {
                                Ordering::Equal
                            }
                        }
                        _ => Ordering::Equal,
                    });
                    // execute the multi-batch insert statement(s)
                    tx = self.internal_batch_set(value, tx).await?;
                }
            }

            tx.query_drop("SET autocommit=1").await?;
            tx.query_drop("SET unique_checks=1").await?;
            tx.query_drop("SET foreign_key_checks=1").await?;

            tx.commit().await?;
            Ok::<(), MySqlError>(())
        };
        match result.await {
            Ok(_) => Ok(()),
            Err(error) => Err(StorageError::SetData(error.to_string())),
        }
    }

    /// Retrieve a stored record from the data layer
    async fn get<St: Storable>(&self, id: St::Key) -> core::result::Result<DbRecord, StorageError> {
        // we're in a transaction, meaning the object _might_ be newer and therefore we should try and read if from the transaction
        // log instead of the raw storage layer
        if self.is_transaction_active().await {
            if let Some(result) = self.trans.get::<St>(&id).await {
                return Ok(result);
            }
        }

        // check for a cache hit
        if let Some(cache) = &self.cache {
            if let Some(result) = cache.hit_test::<St>(&id).await {
                return Ok(result);
            }
        }

        // cache miss, log a real sql read op
        *(self.num_reads.write().await) += 1;

        debug!("BEGIN MySQL get {:?}", id);
        let result = async {
            let tic = Instant::now();

            let mut conn = self.get_connection().await?;
            let statement = DbRecord::get_specific_statement::<St>();
            let params = DbRecord::get_specific_params::<St>(&id);
            let out = match params {
                Some(p) => match conn.exec_first(statement, p).await {
                    Err(err) => Err(err),
                    Ok(result) => Ok(result),
                },
                None => match conn.query_first(statement).await {
                    Err(err) => Err(err),
                    Ok(result) => Ok(result),
                },
            };

            let toc = Instant::now() - tic;
            *(self.time_read.write().await) += toc;

            let result = self.check_for_infra_error(out)?;
            if let Some(mut row) = result {
                let record = DbRecord::from_row::<St>(&mut row)?;
                if let Some(cache) = &self.cache {
                    cache.put(&record).await;
                }
                // return
                return Ok::<Option<DbRecord>, MySqlError>(Some(record));
            }
            Ok::<Option<DbRecord>, MySqlError>(None)
        };

        debug!("END MySQL get");
        match result.await {
            Ok(Some(r)) => Ok(r),
            Ok(None) => Err(StorageError::GetData("Not found".to_string())),
            Err(error) => Err(StorageError::GetData(error.to_string())),
        }
    }

    /// Retrieve a batch of records by id
    async fn batch_get<St: Storable>(
        &self,
        ids: Vec<St::Key>,
    ) -> core::result::Result<Vec<DbRecord>, StorageError> {
        let mut map = Vec::new();

        if ids.is_empty() {
            // nothing to retrieve, save the cycles
            return Ok(map);
        }

        let mut key_set: HashSet<St::Key> = ids.iter().cloned().collect::<HashSet<_>>();

        let trans_active = self.is_transaction_active().await;
        // first check the transaction log & cache records
        for id in ids.iter() {
            if trans_active {
                // we're in a transaction, meaning the object _might_ be newer and therefore we should try and read if from the transaction
                // log instead of the raw storage layer
                if let Some(result) = self.trans.get::<St>(id).await {
                    map.push(result);
                    key_set.remove(id);
                    continue;
                }
            }

            // check if item is cached
            if let Some(cache) = &self.cache {
                if let Some(result) = cache.hit_test::<St>(id).await {
                    map.push(result);
                    key_set.remove(id);
                    continue;
                }
            }
        }

        if !key_set.is_empty() {
            // these are items to be retrieved from the backing database (not in pending transaction or in the object cache)
            let result = async {
                let tic = Instant::now();

                let key_set_vec: Vec<_> = key_set.into_iter().collect();

                debug!("BEGIN MySQL get batch");
                let mut conn = self.get_connection().await?;

                let results =
                    if let Some(create_table_cmd) = DbRecord::get_batch_create_temp_table::<St>() {
                        // Create the temp table of ids
                        let out = conn.query_drop(create_table_cmd).await;
                        self.check_for_infra_error(out)?;

                        // Fill temp table with the requested ids
                        let mut tx = conn.start_transaction(TxOpts::default()).await?;
                        tx.query_drop("SET autocommit=0").await?;
                        tx.query_drop("SET unique_checks=0").await?;
                        tx.query_drop("SET foreign_key_checks=0").await?;

                        let mut fallout: Option<Vec<_>> = None;
                        let mut params = vec![];
                        for batch in key_set_vec.chunks(self.tunable_insert_depth) {
                            if batch.len() < self.tunable_insert_depth {
                                fallout = Some(batch.to_vec());
                            } else {
                                params.push(
                                    DbRecord::get_multi_row_specific_params::<St>(batch).unwrap(),
                                );
                            }
                        }

                        // insert the batches of size = MYSQL_EXTENDED_INSERT_DEPTH
                        if !params.is_empty() {
                            let fill_statement = DbRecord::get_batch_fill_temp_table::<St>(Some(
                                self.tunable_insert_depth,
                            ));
                            let out = tx.exec_batch(fill_statement, params).await;
                            self.check_for_infra_error(out)?;
                            // We would need the statement for it. (Possibly) No need for close here.
                            // See https://docs.rs/mysql_async/0.28.1/mysql_async/struct.Opts.html#caveats.
                            // tx.close().await?;
                        }

                        // insert the remainder as a final statement
                        if let Some(remainder) = fallout {
                            let remainder_stmt =
                                DbRecord::get_batch_fill_temp_table::<St>(Some(remainder.len()));
                            let params_batch =
                                DbRecord::get_multi_row_specific_params::<St>(&remainder).unwrap();
                            let out = tx.exec_drop(remainder_stmt, params_batch).await;
                            self.check_for_infra_error(out)?;
                        }

                        tx.query_drop("SET autocommit=1").await?;
                        tx.query_drop("SET unique_checks=1").await?;
                        tx.query_drop("SET foreign_key_checks=1").await?;
                        tx.commit().await?;

                        // Query the records which intersect (INNER JOIN) with the temp table of ids
                        let query = DbRecord::get_batch_statement::<St>();
                        let out = conn.query_iter(query).await;
                        let result = self.check_for_infra_error(out)?;

                        let out = result
                            .reduce_and_drop(vec![], |mut acc, mut row| {
                                if let Ok(result) = DbRecord::from_row::<St>(&mut row) {
                                    acc.push(result);
                                }
                                acc
                            })
                            .await?;

                        // drop the temp table of ids
                        let t_out = conn
                            .query_drop(format!("DROP TEMPORARY TABLE `{}`", TEMP_IDS_TABLE))
                            .await;
                        self.check_for_infra_error(t_out)?;

                        out
                    } else {
                        // no results (i.e. AZKS table doesn't support "get by batch ids")
                        vec![]
                    };

                debug!("END MySQL get batch");
                let toc = Instant::now() - tic;
                *(self.time_read.write().await) += toc;

                if let Some(cache) = &self.cache {
                    // insert retrieved records into the cache for faster future access
                    for el in results.iter() {
                        cache.put(el).await;
                    }
                }

                Ok::<Vec<DbRecord>, mysql_async::Error>(results)
            };

            *(self.num_reads.write().await) += 1;

            match result.await {
                Ok(result_vec) => {
                    for item in result_vec.into_iter() {
                        map.push(item);
                    }
                }
                Err(error) => return Err(StorageError::GetData(error.to_string())),
            }
        }
        Ok(map)
    }

    async fn get_user_data(
        &self,
        username: &AkdLabel,
    ) -> core::result::Result<KeyData, StorageError> {
        // This is the same as previous logic under "get_all"

        *(self.num_reads.write().await) += 1;
        // DO NOT log the user info, it's PII in the future
        debug!("BEGIN MySQL get user data");
        let result = async {
            let tic = Instant::now();

            let mut conn = self.get_connection().await?;
            let statement_text =
                "SELECT `username`, `epoch`, `version`, `node_label_val`, `node_label_len`, `data` FROM `"
                    .to_owned()
                    + TABLE_USER
                    + "` WHERE `username` = :the_user";
            let mut result = conn
                .exec_iter(statement_text, params! { "the_user" => username.0.clone() })
                .await?;
            let out = result
                .map(|mut row| {
                    let (username, epoch, version, node_label_val, node_label_len, data) = (
                        row.take(0),
                        row.take(1),
                        row.take(2),
                        row.take(3),
                        row.take(4),
                        row.take(5),
                    );
                    let label_val_vec: Vec<u8> = node_label_val.unwrap();

                    ValueState {
                        epoch: epoch.unwrap(),
                        version: version.unwrap(),
                        label: NodeLabel {
                            val: label_val_vec.try_into().unwrap(),
                            len: node_label_len.unwrap(),
                        },
                        plaintext_val: akd::storage::types::AkdValue(data.unwrap()),
                        username: akd::storage::types::AkdLabel(username.unwrap()),
                    }
                })
                .await;

            let toc = Instant::now() - tic;
            *(self.time_read.write().await) += toc;
            let selected_records = self.check_for_infra_error(out)?;
            if let Some(cache) = &self.cache {
                for record in selected_records.iter() {
                    cache.put(&DbRecord::ValueState(record.clone())).await;
                }
            }
            if self.is_transaction_active().await {
                let mut updated = vec![];
                for record in selected_records.into_iter() {
                    if let Some(DbRecord::ValueState(value)) = self
                        .trans
                        .get::<akd::storage::types::ValueState>(&record.get_id())
                        .await
                    {
                        updated.push(value);
                    } else {
                        updated.push(record);
                    }
                }
                Ok::<KeyData, MySqlError>(KeyData { states: updated })
            } else {
                Ok::<KeyData, MySqlError>(KeyData {
                    states: selected_records,
                })
            }
        };

        debug!("END MySQL get user data");
        match result.await {
            Ok(output) => Ok(output),
            Err(code) => Err(StorageError::GetData(code.to_string())),
        }
    }

    async fn get_user_state(
        &self,
        username: &AkdLabel,
        flag: ValueStateRetrievalFlag,
    ) -> core::result::Result<ValueState, StorageError> {
        *(self.num_reads.write().await) += 1;

        debug!("BEGIN MySQL get user state (flag {:?})", flag);
        let result = async {
            let tic = Instant::now();

            let mut conn = self.get_connection().await?;
            let mut statement_text =
                "SELECT `username`, `epoch`, `version`, `node_label_val`, `node_label_len`, `data` FROM `"
                    .to_owned()
                    + TABLE_USER
                    + "` WHERE `username` = :the_user";
            let mut params_map = vec![("the_user", Value::from(&username.0))];
            // apply the specific filter
            match flag {
                ValueStateRetrievalFlag::SpecificVersion(version) => {
                    params_map.push(("the_version", Value::from(version)));
                    statement_text += " AND `version` = :the_version";
                }
                ValueStateRetrievalFlag::SpecificEpoch(epoch) => {
                    params_map.push(("the_epoch", Value::from(epoch)));
                    statement_text += " AND `epoch` = :the_epoch";
                }
                ValueStateRetrievalFlag::MaxEpoch => statement_text += " ORDER BY `epoch` DESC",
                ValueStateRetrievalFlag::MinEpoch => statement_text += " ORDER BY `epoch` ASC",
                ValueStateRetrievalFlag::LeqEpoch(epoch) => {
                    params_map.push(("the_epoch", Value::from(epoch)));
                    statement_text += " AND `epoch` <= :the_epoch";
                }
            }

            // add limit to retrieve only 1 record
            statement_text += " LIMIT 1";
            let out = conn
                .exec_iter(statement_text, mysql_async::Params::from(params_map))
                .await?
                .map(|mut row| {
                    let (username, epoch, version, node_label_val, node_label_len, data) = (
                        row.take(0),
                        row.take(1),
                        row.take(2),
                        row.take(3),
                        row.take(4),
                        row.take(5),
                    );
                    let label_val_vec: Vec<u8> = node_label_val.unwrap();

                    ValueState {
                        epoch: epoch.unwrap(),
                        version: version.unwrap(),
                        label: NodeLabel {
                            val: label_val_vec.try_into().unwrap(),
                            len: node_label_len.unwrap(),
                        },
                        plaintext_val: akd::storage::types::AkdValue(data.unwrap()),
                        username: akd::storage::types::AkdLabel(username.unwrap()),
                    }
                })
                .await;

            let toc = Instant::now() - tic;
            *(self.time_read.write().await) += toc;
            let selected_record = self.check_for_infra_error(out)?;

            let item = selected_record.into_iter().next();
            if let Some(value_in_item) = &item {
                if let Some(cache) = &self.cache {
                    cache
                        .put(&DbRecord::ValueState(value_in_item.clone()))
                        .await;
                }
            }
            // check the transaction log for an updated record
            if self.is_transaction_active().await {
                if let Some(found_item) = &item {
                    if let Some(DbRecord::ValueState(value)) = self
                        .trans
                        .get::<akd::storage::types::ValueState>(&found_item.get_id())
                        .await
                    {
                        return Ok::<Option<ValueState>, MySqlError>(Some(value));
                    }
                }
            }
            Ok::<Option<ValueState>, MySqlError>(item)
        };
        debug!("END MySQL get user state");
        match result.await {
            Ok(Some(result)) => Ok(result),
            Ok(None) => Err(StorageError::GetData(String::from("Not found"))),
            Err(code) => Err(StorageError::GetData(code.to_string())),
        }
    }

    async fn get_user_state_versions(
        &self,
        keys: &[AkdLabel],
        flag: ValueStateRetrievalFlag,
    ) -> core::result::Result<HashMap<AkdLabel, u64>, StorageError> {
        *(self.num_reads.write().await) += 1;

        let mut results = HashMap::new();

        debug!("BEGIN MySQL get user state versions (flag {:?})", flag);
        let result = async {
            let tic = Instant::now();

            let mut conn = self.get_connection().await?;

            debug!("Creating the temporary search username's table");
            let out = conn
                .query_drop(
                    "CREATE TEMPORARY TABLE `search_users`(`username` VARCHAR(256) NOT NULL, PRIMARY KEY (`username`))",
                )
                .await;
            self.check_for_infra_error(out)?;

            debug!(
                "Inserting the query users into the temporary table in batches of {}",
                self.tunable_insert_depth
            );

            let mut tx = conn.start_transaction(TxOpts::default()).await?;
            tx.query_drop("SET autocommit=0").await?;
            tx.query_drop("SET unique_checks=0").await?;
            tx.query_drop("SET foreign_key_checks=0").await?;

            let mut statement = "INSERT INTO `search_users` (`username`) VALUES ".to_string();
            for i in 0..self.tunable_insert_depth {
                if i < self.tunable_insert_depth - 1 {
                    statement += format!("(:username{}), ", i).as_ref();
                } else {
                    statement += format!("(:username{})", i).as_ref();
                }
            }

            let mut fallout: Option<Vec<_>> = None;
            let mut params = vec![];
            for batch in keys.chunks(self.tunable_insert_depth) {
                if batch.len() < self.tunable_insert_depth {
                    // final batch, use a new query
                    fallout = Some(batch.to_vec());
                } else {
                    let pvec: Vec<_> = batch
                        .iter()
                        .enumerate()
                        .map(|(idx, username)| {
                            (format!("username{}", idx), Value::from(username.0.clone()))
                        })
                        .collect();
                    params.push(mysql_async::Params::from(pvec));
                }
            }

            if !params.is_empty() {
                // first do the big batches
                let out = tx.exec_batch(statement, params).await;
                self.check_for_infra_error(out)?;
            }

            if let Some(remainder) = fallout {
                // now there's some remainder that wasn't _exactly_ equal to MYSQL_EXTENDED_INSERT_DEPTH
                // we do it item-by-item
                let rlen = remainder.len();
                let mut remainder_stmt =
                    "INSERT INTO `search_users` (`username`) VALUES ".to_string();
                for i in 0..rlen {
                    if i < rlen - 1 {
                        remainder_stmt += format!("(:username{}), ", i).as_ref();
                    } else {
                        remainder_stmt += format!("(:username{})", i).as_ref();
                    }
                }

                // we don't need a prepared statement, since we're only doing this 1 time
                let users_vec: Vec<_> = remainder
                    .iter()
                    .enumerate()
                    .map(|(idx, username)| {
                        (format!("username{}", idx), Value::from(username.0.clone()))
                    })
                    .collect();
                let params_batch = mysql_async::Params::from(users_vec);
                let out = tx.exec_drop(remainder_stmt, params_batch).await;
                self.check_for_infra_error(out)?;
            }

            // re-enable all the checks
            tx.query_drop("SET autocommit=1").await?;
            tx.query_drop("SET unique_checks=1").await?;
            tx.query_drop("SET foreign_key_checks=1").await?;

            // commit the transaction
            tx.commit().await?;

            debug!("Querying records with JOIN");
            // select all records for provided user names
            let mut params_map = vec![];
            let (filter, epoch_grouping) = {
                // apply the specific filter
                match flag {
                    ValueStateRetrievalFlag::SpecificVersion(version) => {
                        params_map.push(("the_version", Value::from(version)));
                        ("WHERE tmp.`version` = :the_version", "tmp.`epoch`")
                    }
                    ValueStateRetrievalFlag::SpecificEpoch(epoch) => {
                        params_map.push(("the_epoch", Value::from(epoch)));
                        ("WHERE tmp.`epoch` = :the_epoch", "tmp.`epoch`")
                    }
                    ValueStateRetrievalFlag::MaxEpoch => ("", "MAX(tmp.`epoch`)"),
                    ValueStateRetrievalFlag::MinEpoch => ("", "MIN(tmp.`epoch`)"),
                    ValueStateRetrievalFlag::LeqEpoch(epoch) => {
                        params_map.push(("the_epoch", Value::from(epoch)));
                        (" WHERE tmp.`epoch` <= :the_epoch", "MAX(tmp.`epoch`)")
                    }
                }
            };
            let select_statement = format!(
                r"SELECT full.`username`, full.`version`
                FROM {} full
                INNER JOIN (
                    SELECT tmp.`username`, {} AS `epoch`
                    FROM {} tmp
                    INNER JOIN `search_users` su
                        ON su.`username` = tmp.`username`
                    {}
                    GROUP BY tmp.`username`
                ) epochs
                    ON epochs.`username` = full.`username`
                    AND epochs.`epoch` = full.`epoch`
                ",
                TABLE_USER, epoch_grouping, TABLE_USER, filter
            );

            let out = if params_map.is_empty() {
                let _t = conn.query_iter(select_statement).await;
                self.check_for_infra_error(_t)?
                    .reduce_and_drop(vec![], |mut acc, mut row: mysql_async::Row| {
                        if let (Some(Ok(username)), Some(Ok(version))) =
                            (row.take_opt(0), row.take_opt(1))
                        {
                            acc.push((AkdLabel(username), version))
                        }
                        acc
                    })
                    .await?
            } else {
                let _t = conn
                    .exec_iter(select_statement, mysql_async::Params::from(params_map))
                    .await;
                self.check_for_infra_error(_t)?
                    .reduce_and_drop(vec![], |mut acc, mut row: mysql_async::Row| {
                        if let (Some(Ok(username)), Some(Ok(version))) =
                            (row.take_opt(0), row.take_opt(1))
                        {
                            acc.push((AkdLabel(username), version))
                        }
                        acc
                    })
                    .await?
            };

            debug!(
                "Retrieved {} records for {} users in query\nDropping search table...",
                out.len(),
                keys.len()
            );

            let nout = conn.query_drop("DROP TEMPORARY TABLE `search_users`").await;
            self.check_for_infra_error(nout)?;

            let toc = Instant::now() - tic;
            *(self.time_read.write().await) += toc;

            for item in out.into_iter() {
                results.insert(item.0, item.1);
            }

            Ok::<(), MySqlError>(())
        };
        debug!("END MySQL get user states");
        match result.await {
            Ok(()) => Ok(results),
            Err(code) => Err(StorageError::GetData(code.to_string())),
        }
    }

    async fn get_epoch_lte_epoch(
        &self,
        node_label: akd::node_state::NodeLabel,
        epoch_in_question: u64,
    ) -> core::result::Result<u64, StorageError> {
        *(self.num_reads.write().await) += 1;

        let result = async {
            let tic = Instant::now();

            let mut conn = self.get_connection().await?;

            let statement = format!("SELECT `epoch` FROM {} WHERE `label_len` = :len AND `label_val` = :val AND `epoch` <= :epoch ORDER BY `epoch` DESC LIMIT 1", TABLE_HISTORY_NODE_STATES);
            let out = conn
                .exec_first(
                    statement,
                    params! {
                        "len" => node_label.len,
                        "val" => node_label.val,
                        "epoch" => epoch_in_question,
                    },
                )
                .await;

            let toc = Instant::now() - tic;
            *(self.time_read.write().await) += toc;

            let result = self.check_for_infra_error(out)?;

            match result {
                Some(r) => Ok::<_, MySqlError>(r),
                None => Ok::<_, MySqlError>(u64::MAX),
            }
        };

        debug!("END MySQL get epoch LTE epoch");
        match result.await {
            Ok(u64::MAX) => Err(StorageError::GetData(format!(
                "Node (val: {:?}, len: {}) did not exist <= epoch {}",
                node_label.val, node_label.len, epoch_in_question
            ))),
            Ok(ep) => Ok(ep),
            Err(code) => Err(StorageError::GetData(code.to_string())),
        }
    }
<<<<<<< HEAD
=======
}

/* Generic data structure handling for MySQL */

trait MySqlStorable {
    fn set_statement(&self) -> String;

    fn set_params(&self) -> mysql_async::Params;

    fn set_batch_statement<St: Storable>(items: usize) -> String;

    fn set_batch_params(items: &[DbRecord]) -> mysql_async::Params;

    fn get_statement<St: Storable>() -> String;

    fn get_batch_create_temp_table<St: Storable>() -> Option<String>;

    fn get_batch_fill_temp_table<St: Storable>(num_items: Option<usize>) -> String;

    fn get_batch_statement<St: Storable>() -> String;

    fn get_specific_statement<St: Storable>() -> String;

    fn get_specific_params<St: Storable>(key: &St::Key) -> Option<mysql_async::Params>;

    fn get_multi_row_specific_params<St: Storable>(keys: &[St::Key])
        -> Option<mysql_async::Params>;

    fn from_row<St: Storable>(row: &mut mysql_async::Row) -> core::result::Result<Self, MySqlError>
    where
        Self: std::marker::Sized;
}

impl MySqlStorable for DbRecord {
    fn set_statement(&self) -> String {
        match &self {
            DbRecord::Azks(_) => format!("INSERT INTO `{}` (`key`, {}) VALUES (:key, :epoch, :num_nodes) ON DUPLICATE KEY UPDATE `epoch` = :epoch, `num_nodes` = :num_nodes", TABLE_AZKS, SELECT_AZKS_DATA),
            DbRecord::HistoryNodeState(_) => format!("INSERT INTO `{}` ({}) VALUES (:label_len, :label_val, :epoch, :value, :child_states) ON DUPLICATE KEY UPDATE `value` = :value, `child_states` = :child_states", TABLE_HISTORY_NODE_STATES, SELECT_HISTORY_NODE_STATE_DATA),
            DbRecord::HistoryTreeNode(_) => format!("INSERT INTO `{}` ({}) VALUES (:label_len, :label_val, :birth_epoch, :last_epoch, :parent_label_len, :parent_label_val, :node_type) ON DUPLICATE KEY UPDATE `label_len` = :label_len, `label_val` = :label_val, `birth_epoch` = :birth_epoch, `last_epoch` = :last_epoch, `parent_label_len` = :parent_label_len, `parent_label_val` = :parent_label_val, `node_type` = :node_type", TABLE_HISTORY_TREE_NODES, SELECT_HISTORY_TREE_NODE_DATA),
            DbRecord::ValueState(_) => format!("INSERT INTO `{}` ({}) VALUES (:username, :epoch, :version, :node_label_val, :node_label_len, :data)", TABLE_USER, SELECT_USER_DATA),
        }
    }

    fn set_params(&self) -> mysql_async::Params {
        match &self {
            DbRecord::Azks(azks) => {
                params! { "key" => 1u8, "epoch" => azks.latest_epoch, "num_nodes" => azks.num_nodes }
            }
            DbRecord::HistoryNodeState(state) => {
                let bin_data = bincode::serialize(&state.child_states).unwrap();
                let id = state.get_id();
                params! { "label_len" => id.0.len, "label_val" => id.0.val, "epoch" => id.1, "value" => state.value.clone(), "child_states" => bin_data }
            }
            DbRecord::HistoryTreeNode(node) => {
                params! { "label_len" => node.label.len, "label_val" => node.label.val, "birth_epoch" => node.birth_epoch, "last_epoch" => node.last_epoch, "parent_label_len" => node.parent.len, "parent_label_val" => node.parent.val, "node_type" => node.node_type as u8 }
            }
            DbRecord::ValueState(state) => {
                params! { "username" => state.get_id().0, "epoch" => state.epoch, "version" => state.version, "node_label_len" => state.label.len, "node_label_val" => state.label.val, "data" => state.plaintext_val.0.clone() }
            }
        }
    }

    fn set_batch_statement<St: Storable>(items: usize) -> String {
        let mut parts = "".to_string();
        for i in 0..items {
            match St::data_type() {
                StorageType::HistoryNodeState => {
                    parts = format!(
                        "{}(:label_len{}, :label_val{}, :epoch{}, :value{}, :child_states{})",
                        parts, i, i, i, i, i
                    );
                }
                StorageType::HistoryTreeNode => {
                    parts = format!(
                        "{}(:label_len{}, :label_val{}, :birth_epoch{}, :last_epoch{}, :parent_label_len{}, :parent_label_val{}, :node_type{})",
                        parts, i, i, i, i, i, i, i
                    );
                }
                StorageType::ValueState => {
                    parts = format!(
                        "{}(:username{}, :epoch{}, :version{}, :node_label_val{}, :node_label_len{}, :data{})",
                        parts, i, i, i, i, i, i
                    );
                }
                _ => {
                    // azks
                }
            }

            if i < items - 1 {
                parts += ", ";
            }
        }

        match St::data_type() {
            StorageType::Azks => format!("INSERT INTO `{}` (`key`, {}) VALUES (:key, :epoch, :num_nodes) as new ON DUPLICATE KEY UPDATE `epoch` = new.epoch, `num_nodes` = new.num_nodes", TABLE_AZKS, SELECT_AZKS_DATA),
            StorageType::HistoryNodeState => format!("INSERT INTO `{}` ({}) VALUES {} as new ON DUPLICATE KEY UPDATE `value` = new.value, `child_states` = new.child_states", TABLE_HISTORY_NODE_STATES, SELECT_HISTORY_NODE_STATE_DATA, parts),
            StorageType::HistoryTreeNode => format!("INSERT INTO `{}` ({}) VALUES {} as new ON DUPLICATE KEY UPDATE `label_len` = new.label_len, `label_val` = new.label_val, `birth_epoch` = new.birth_epoch, `last_epoch` = new.last_epoch, `parent_label_len` = new.parent_label_len, `parent_label_val` = new.parent_label_val, `node_type` = new.node_type", TABLE_HISTORY_TREE_NODES, SELECT_HISTORY_TREE_NODE_DATA, parts),
            StorageType::ValueState => format!("INSERT INTO `{}` ({}) VALUES {}", TABLE_USER, SELECT_USER_DATA, parts),
        }
    }

    fn set_batch_params(items: &[DbRecord]) -> mysql_async::Params {
        let param_batch = items
            .iter()
            .enumerate()
            .map(|(idx, item)| match &item {
                DbRecord::Azks(azks) => {
                    vec![
                        ("key".to_string(), Value::from(1u8)),
                        ("epoch".to_string(), Value::from(azks.latest_epoch)),
                        ("num_nodes".to_string(), Value::from(azks.num_nodes)),
                    ]
                }
                DbRecord::HistoryNodeState(state) => {
                    let bin_data = bincode::serialize(&state.child_states).unwrap();
                    let id = state.get_id();
                    vec![
                        (format!("label_len{}", idx), Value::from(id.0.len)),
                        (format!("label_val{}", idx), Value::from(id.0.val)),
                        (format!("epoch{}", idx), Value::from(id.1)),
                        (format!("value{}", idx), Value::from(state.value.clone())),
                        (format!("child_states{}", idx), Value::from(bin_data)),
                    ]
                }
                DbRecord::HistoryTreeNode(node) => {
                    vec![
                        (format!("label_len{}", idx), Value::from(node.label.len)),
                        (format!("label_val{}", idx), Value::from(node.label.val)),
                        (format!("birth_epoch{}", idx), Value::from(node.birth_epoch)),
                        (format!("last_epoch{}", idx), Value::from(node.last_epoch)),
                        (
                            format!("parent_label_len{}", idx),
                            Value::from(node.parent.len),
                        ),
                        (
                            format!("parent_label_val{}", idx),
                            Value::from(node.parent.val),
                        ),
                        (
                            format!("node_type{}", idx),
                            Value::from(node.node_type as u8),
                        ),
                    ]
                }
                DbRecord::ValueState(state) => {
                    vec![
                        (format!("username{}", idx), Value::from(state.get_id().0)),
                        (format!("epoch{}", idx), Value::from(state.epoch)),
                        (format!("version{}", idx), Value::from(state.version)),
                        (
                            format!("node_label_len{}", idx),
                            Value::from(state.label.len),
                        ),
                        (
                            format!("node_label_val{}", idx),
                            Value::from(state.label.val),
                        ),
                        (
                            format!("data{}", idx),
                            Value::from(state.plaintext_val.0.clone()),
                        ),
                    ]
                }
            })
            .into_iter()
            .flatten()
            .collect::<Vec<_>>();
        mysql_async::Params::from(param_batch)
    }

    fn get_statement<St: Storable>() -> String {
        match St::data_type() {
            StorageType::Azks => format!("SELECT {} FROM `{}`", SELECT_AZKS_DATA, TABLE_AZKS),
            StorageType::HistoryNodeState => format!(
                "SELECT {} FROM `{}`",
                SELECT_HISTORY_NODE_STATE_DATA, TABLE_HISTORY_NODE_STATES
            ),
            StorageType::HistoryTreeNode => format!(
                "SELECT {} FROM `{}`",
                SELECT_HISTORY_TREE_NODE_DATA, TABLE_HISTORY_TREE_NODES
            ),
            StorageType::ValueState => format!("SELECT {} FROM `{}`", SELECT_USER_DATA, TABLE_USER),
        }
    }

    fn get_batch_create_temp_table<St: Storable>() -> Option<String> {
        match St::data_type() {
            StorageType::Azks => None,
            StorageType::HistoryNodeState => {
                Some(
                    format!(
                        "CREATE TEMPORARY TABLE `{}`(`label_len` INT UNSIGNED NOT NULL, `label_val` BIGINT UNSIGNED NOT NULL, `epoch` BIGINT UNSIGNED NOT NULL, PRIMARY KEY(`label_len`, `label_val`, `epoch`))",
                        TEMP_IDS_TABLE
                    )
                )
            },
            StorageType::HistoryTreeNode => {
                Some(
                    format!(
                        "CREATE TEMPORARY TABLE `{}`(`label_len` INT UNSIGNED NOT NULL, `label_val` BIGINT UNSIGNED NOT NULL, PRIMARY KEY(`label_len`, `label_val`))",
                        TEMP_IDS_TABLE
                    )
                )
            },
            StorageType::ValueState => {
                Some(
                    format!(
                        "CREATE TEMPORARY TABLE `{}`(`username` VARCHAR(256) NOT NULL, `epoch` BIGINT UNSIGNED NOT NULL, PRIMARY KEY(`username`, `epoch`))",
                        TEMP_IDS_TABLE
                    )
                )
            },
        }
    }

    fn get_batch_fill_temp_table<St: Storable>(num_items: Option<usize>) -> String {
        let mut statement = match St::data_type() {
            StorageType::Azks => "".to_string(),
            StorageType::HistoryNodeState => {
                format!(
                    "INSERT INTO `{}` (`label_len`, `label_val`, `epoch`) VALUES ",
                    TEMP_IDS_TABLE
                )
            }
            StorageType::HistoryTreeNode => {
                format!(
                    "INSERT INTO `{}` (`label_len`, `label_val`) VALUES ",
                    TEMP_IDS_TABLE
                )
            }
            StorageType::ValueState => {
                format!(
                    "INSERT INTO `{}` (`username`, `epoch`) VALUES ",
                    TEMP_IDS_TABLE
                )
            }
        };
        if let Some(item_count) = num_items {
            for i in 0..item_count {
                let append = match St::data_type() {
                    StorageType::Azks => String::from(""),
                    StorageType::HistoryNodeState => {
                        format!("(:label_len{}, :label_val{}, :epoch{})", i, i, i)
                    }
                    StorageType::HistoryTreeNode => {
                        format!("(:label_len{}, :label_val{})", i, i)
                    }
                    StorageType::ValueState => {
                        format!("(:username{}, :epoch{})", i, i)
                    }
                };
                statement = format!("{}{}", statement, append);

                if i < item_count - 1 {
                    // inner-item, append a comma
                    statement += ", ";
                }
            }
        } else {
            statement += match St::data_type() {
                StorageType::Azks => "",
                StorageType::HistoryNodeState => "(:label_len, :label_val, :epoch)",
                StorageType::HistoryTreeNode => "(:label_len, :label_val)",
                StorageType::ValueState => "(:username, :epoch)",
            };
        }
        statement
    }

    fn get_batch_statement<St: Storable>() -> String {
        match St::data_type() {
            StorageType::Azks => {
                format!("SELECT {} FROM `{}` LIMIT 1", SELECT_AZKS_DATA, TABLE_AZKS)
            }
            StorageType::HistoryNodeState => {
                format!(
                    "SELECT a.`label_len`, a.`label_val`, a.`epoch`, a.`value`, a.`child_states` FROM `{}` a INNER JOIN {} ids ON ids.`label_len` = a.`label_len` AND ids.`label_val` = a.`label_val` AND ids.`epoch` = a.`epoch`",
                    TABLE_HISTORY_NODE_STATES,
                    TEMP_IDS_TABLE
                )
            }
            StorageType::HistoryTreeNode => {
                format!(
                    "SELECT a.`label_len`, a.`label_val`, a.`birth_epoch`, a.`last_epoch`, a.`parent_label_len`, a.`parent_label_val`, a.`node_type` FROM `{}` a INNER JOIN {} ids ON ids.`label_len` = a.`label_len` AND ids.`label_val` = a.`label_val`",
                    TABLE_HISTORY_TREE_NODES,
                    TEMP_IDS_TABLE
                )
            }
            StorageType::ValueState => {
                format!(
                    "SELECT a.`username`, a.`epoch`, a.`version`, a.`node_label_val`, a.`node_label_len`, a.`data` FROM `{}` a INNER JOIN {} ids ON ids.`username` = a.`username` AND ids.`epoch` = a.`epoch`",
                    TABLE_USER,
                    TEMP_IDS_TABLE
                )
            }
        }
    }

    fn get_specific_statement<St: Storable>() -> String {
        match St::data_type() {
            StorageType::Azks => format!("SELECT {} FROM `{}` LIMIT 1", SELECT_AZKS_DATA, TABLE_AZKS),
            StorageType::HistoryNodeState => format!("SELECT {} FROM `{}` WHERE `label_len` = :label_len AND `label_val` = :label_val AND `epoch` = :epoch", SELECT_HISTORY_NODE_STATE_DATA, TABLE_HISTORY_NODE_STATES),
            StorageType::HistoryTreeNode => format!("SELECT {} FROM `{}` WHERE `label_len` = :label_len AND `label_val` = :label_val", SELECT_HISTORY_TREE_NODE_DATA, TABLE_HISTORY_TREE_NODES),
            StorageType::ValueState => format!("SELECT {} FROM `{}` WHERE `username` = :username AND `epoch` = :epoch", SELECT_USER_DATA, TABLE_USER),
        }
    }

    fn get_multi_row_specific_params<St: Storable>(
        keys: &[St::Key],
    ) -> Option<mysql_async::Params> {
        match St::data_type() {
            StorageType::Azks => None,
            StorageType::HistoryNodeState => {
                let pvec = keys
                    .iter()
                    .enumerate()
                    .map(|(idx, key)| {
                        let bin = St::get_full_binary_key_id(key);
                        let back: akd::node_state::NodeStateKey =
                            akd::node_state::HistoryNodeState::key_from_full_binary(&bin).unwrap();
                        vec![
                            (format!("label_len{}", idx), Value::from(back.0.len)),
                            (format!("label_val{}", idx), Value::from(back.0.val)),
                            (format!("epoch{}", idx), Value::from(back.1)),
                        ]
                    })
                    .into_iter()
                    .flatten()
                    .collect::<Vec<_>>();
                Some(mysql_async::Params::from(pvec))
            }
            StorageType::HistoryTreeNode => {
                let pvec = keys
                    .iter()
                    .enumerate()
                    .map(|(idx, key)| {
                        let bin = St::get_full_binary_key_id(key);
                        let back: NodeKey = HistoryTreeNode::key_from_full_binary(&bin).unwrap();
                        vec![
                            (format!("label_len{}", idx), Value::from(back.0.len)),
                            (format!("label_val{}", idx), Value::from(back.0.val)),
                        ]
                    })
                    .into_iter()
                    .flatten()
                    .collect::<Vec<_>>();
                Some(mysql_async::Params::from(pvec))
            }
            StorageType::ValueState => {
                let pvec = keys
                    .iter()
                    .enumerate()
                    .map(|(idx, key)| {
                        let bin = St::get_full_binary_key_id(key);
                        let back: akd::storage::types::ValueStateKey =
                            akd::storage::types::ValueState::key_from_full_binary(&bin).unwrap();
                        vec![
                            (format!("username{}", idx), Value::from(back.0.clone())),
                            (format!("epoch{}", idx), Value::from(back.1)),
                        ]
                    })
                    .into_iter()
                    .flatten()
                    .collect::<Vec<_>>();
                Some(mysql_async::Params::from(pvec))
            }
        }
    }

    fn get_specific_params<St: Storable>(key: &St::Key) -> Option<mysql_async::Params> {
        match St::data_type() {
            StorageType::Azks => None,
            StorageType::HistoryNodeState => {
                let bin = St::get_full_binary_key_id(key);
                let back: akd::node_state::NodeStateKey =
                    akd::node_state::HistoryNodeState::key_from_full_binary(&bin).unwrap();
                Some(params! {
                    "label_len" => back.0.len,
                    "label_val" => back.0.val,
                    "epoch" => back.1
                })
            }
            StorageType::HistoryTreeNode => {
                let bin = St::get_full_binary_key_id(key);
                let back: NodeKey = HistoryTreeNode::key_from_full_binary(&bin).unwrap();
                Some(params! {
                    "label_len" => back.0.len,
                    "label_val" => back.0.val,
                })
            }
            StorageType::ValueState => {
                let bin = St::get_full_binary_key_id(key);
                let back: akd::storage::types::ValueStateKey =
                    akd::storage::types::ValueState::key_from_full_binary(&bin).unwrap();
                Some(params! {
                    "username" => back.0,
                    "epoch" => back.1
                })
            }
        }
    }

    fn from_row<St: Storable>(row: &mut mysql_async::Row) -> core::result::Result<Self, MySqlError>
    where
        Self: std::marker::Sized,
    {
        fn cast_err() -> MySqlError {
            MySqlError::from("Failed to cast label:val into [u8; 32]".to_string())
        }

        match St::data_type() {
            StorageType::Azks => {
                // epoch, num_nodes
                if let (Some(Ok(epoch)), Some(Ok(num_nodes))) = (row.take_opt(0), row.take_opt(1)) {
                    let azks = AsyncMySqlDatabase::build_azks(epoch, num_nodes);
                    return Ok(DbRecord::Azks(azks));
                }
            }
            StorageType::HistoryNodeState => {
                // label_len, label_val, epoch, value, child_states
                if let (
                    Some(Ok(label_len)),
                    Some(Ok(label_val)),
                    Some(Ok(epoch)),
                    Some(Ok(value)),
                    Some(Ok(child_states)),
                ) = (
                    row.take_opt(0),
                    row.take_opt(1),
                    row.take_opt(2),
                    row.take_opt(3),
                    row.take_opt(4),
                ) {
                    let label_val_vec: Vec<u8> = label_val;
                    let child_states_bin_vec: Vec<u8> = child_states;
                    let child_states_decoded: [Option<akd::node_state::HistoryChildState>; ARITY] =
                        bincode::deserialize(&child_states_bin_vec).unwrap();
                    let node_state = AsyncMySqlDatabase::build_history_node_state(
                        value,
                        child_states_decoded,
                        label_len,
                        label_val_vec.try_into().map_err(|_| cast_err())?,
                        epoch,
                    );
                    return Ok(DbRecord::HistoryNodeState(node_state));
                }
            }
            StorageType::HistoryTreeNode => {
                // `label_len`, `label_val`, `birth_epoch`, `last_epoch`, `parent_label_len`, `parent_label_val`, `node_type`
                if let (
                    Some(Ok(label_len)),
                    Some(Ok(label_val)),
                    Some(Ok(birth_epoch)),
                    Some(Ok(last_epoch)),
                    Some(Ok(parent_label_len)),
                    Some(Ok(parent_label_val)),
                    Some(Ok(node_type)),
                ) = (
                    row.take_opt(0),
                    row.take_opt(1),
                    row.take_opt(2),
                    row.take_opt(3),
                    row.take_opt(4),
                    row.take_opt(5),
                    row.take_opt(6),
                ) {
                    let label_val_vec: Vec<u8> = label_val;
                    let parent_label_val_vec: Vec<u8> = parent_label_val;

                    let node = AsyncMySqlDatabase::build_history_tree_node(
                        label_val_vec.try_into().map_err(|_| cast_err())?,
                        label_len,
                        birth_epoch,
                        last_epoch,
                        parent_label_val_vec.try_into().map_err(|_| cast_err())?,
                        parent_label_len,
                        node_type,
                    );
                    return Ok(DbRecord::HistoryTreeNode(node));
                }
            }
            StorageType::ValueState => {
                // `username`, `epoch`, `version`, `node_label_val`, `node_label_len`, `data`
                if let (
                    Some(Ok(username)),
                    Some(Ok(epoch)),
                    Some(Ok(version)),
                    Some(Ok(node_label_val)),
                    Some(Ok(node_label_len)),
                    Some(Ok(data)),
                ) = (
                    row.take_opt(0),
                    row.take_opt(1),
                    row.take_opt(2),
                    row.take_opt(3),
                    row.take_opt(4),
                    row.take_opt(5),
                ) {
                    let node_label_val_vec: Vec<u8> = node_label_val;
                    let state = AsyncMySqlDatabase::build_user_state(
                        username,
                        data,
                        version,
                        node_label_len,
                        node_label_val_vec.try_into().map_err(|_| cast_err())?,
                        epoch,
                    );
                    return Ok(DbRecord::ValueState(state));
                }
            }
        }
        // fallback
        let err = MySqlError::Driver(mysql_async::DriverError::FromRow { row: row.clone() });
        Err(err)
    }
}

trait StorageErrorWrappable {
    fn as_get<T>(result: Result<T>) -> core::result::Result<T, StorageError>;
    fn as_set<T>(result: Result<T>) -> core::result::Result<T, StorageError>;
}

impl StorageErrorWrappable for StorageError {
    fn as_get<T>(result: Result<T>) -> core::result::Result<T, Self> {
        match result {
            Ok(t) => Ok(t),
            Err(err) => Err(StorageError::GetData(err.to_string())),
        }
    }
    fn as_set<T>(result: Result<T>) -> core::result::Result<T, Self> {
        match result {
            Ok(t) => Ok(t),
            Err(err) => Err(StorageError::SetData(err.to_string())),
        }
    }
>>>>>>> 015d5ae0
}<|MERGE_RESOLUTION|>--- conflicted
+++ resolved
@@ -1477,543 +1477,4 @@
             Err(code) => Err(StorageError::GetData(code.to_string())),
         }
     }
-<<<<<<< HEAD
-=======
-}
-
-/* Generic data structure handling for MySQL */
-
-trait MySqlStorable {
-    fn set_statement(&self) -> String;
-
-    fn set_params(&self) -> mysql_async::Params;
-
-    fn set_batch_statement<St: Storable>(items: usize) -> String;
-
-    fn set_batch_params(items: &[DbRecord]) -> mysql_async::Params;
-
-    fn get_statement<St: Storable>() -> String;
-
-    fn get_batch_create_temp_table<St: Storable>() -> Option<String>;
-
-    fn get_batch_fill_temp_table<St: Storable>(num_items: Option<usize>) -> String;
-
-    fn get_batch_statement<St: Storable>() -> String;
-
-    fn get_specific_statement<St: Storable>() -> String;
-
-    fn get_specific_params<St: Storable>(key: &St::Key) -> Option<mysql_async::Params>;
-
-    fn get_multi_row_specific_params<St: Storable>(keys: &[St::Key])
-        -> Option<mysql_async::Params>;
-
-    fn from_row<St: Storable>(row: &mut mysql_async::Row) -> core::result::Result<Self, MySqlError>
-    where
-        Self: std::marker::Sized;
-}
-
-impl MySqlStorable for DbRecord {
-    fn set_statement(&self) -> String {
-        match &self {
-            DbRecord::Azks(_) => format!("INSERT INTO `{}` (`key`, {}) VALUES (:key, :epoch, :num_nodes) ON DUPLICATE KEY UPDATE `epoch` = :epoch, `num_nodes` = :num_nodes", TABLE_AZKS, SELECT_AZKS_DATA),
-            DbRecord::HistoryNodeState(_) => format!("INSERT INTO `{}` ({}) VALUES (:label_len, :label_val, :epoch, :value, :child_states) ON DUPLICATE KEY UPDATE `value` = :value, `child_states` = :child_states", TABLE_HISTORY_NODE_STATES, SELECT_HISTORY_NODE_STATE_DATA),
-            DbRecord::HistoryTreeNode(_) => format!("INSERT INTO `{}` ({}) VALUES (:label_len, :label_val, :birth_epoch, :last_epoch, :parent_label_len, :parent_label_val, :node_type) ON DUPLICATE KEY UPDATE `label_len` = :label_len, `label_val` = :label_val, `birth_epoch` = :birth_epoch, `last_epoch` = :last_epoch, `parent_label_len` = :parent_label_len, `parent_label_val` = :parent_label_val, `node_type` = :node_type", TABLE_HISTORY_TREE_NODES, SELECT_HISTORY_TREE_NODE_DATA),
-            DbRecord::ValueState(_) => format!("INSERT INTO `{}` ({}) VALUES (:username, :epoch, :version, :node_label_val, :node_label_len, :data)", TABLE_USER, SELECT_USER_DATA),
-        }
-    }
-
-    fn set_params(&self) -> mysql_async::Params {
-        match &self {
-            DbRecord::Azks(azks) => {
-                params! { "key" => 1u8, "epoch" => azks.latest_epoch, "num_nodes" => azks.num_nodes }
-            }
-            DbRecord::HistoryNodeState(state) => {
-                let bin_data = bincode::serialize(&state.child_states).unwrap();
-                let id = state.get_id();
-                params! { "label_len" => id.0.len, "label_val" => id.0.val, "epoch" => id.1, "value" => state.value.clone(), "child_states" => bin_data }
-            }
-            DbRecord::HistoryTreeNode(node) => {
-                params! { "label_len" => node.label.len, "label_val" => node.label.val, "birth_epoch" => node.birth_epoch, "last_epoch" => node.last_epoch, "parent_label_len" => node.parent.len, "parent_label_val" => node.parent.val, "node_type" => node.node_type as u8 }
-            }
-            DbRecord::ValueState(state) => {
-                params! { "username" => state.get_id().0, "epoch" => state.epoch, "version" => state.version, "node_label_len" => state.label.len, "node_label_val" => state.label.val, "data" => state.plaintext_val.0.clone() }
-            }
-        }
-    }
-
-    fn set_batch_statement<St: Storable>(items: usize) -> String {
-        let mut parts = "".to_string();
-        for i in 0..items {
-            match St::data_type() {
-                StorageType::HistoryNodeState => {
-                    parts = format!(
-                        "{}(:label_len{}, :label_val{}, :epoch{}, :value{}, :child_states{})",
-                        parts, i, i, i, i, i
-                    );
-                }
-                StorageType::HistoryTreeNode => {
-                    parts = format!(
-                        "{}(:label_len{}, :label_val{}, :birth_epoch{}, :last_epoch{}, :parent_label_len{}, :parent_label_val{}, :node_type{})",
-                        parts, i, i, i, i, i, i, i
-                    );
-                }
-                StorageType::ValueState => {
-                    parts = format!(
-                        "{}(:username{}, :epoch{}, :version{}, :node_label_val{}, :node_label_len{}, :data{})",
-                        parts, i, i, i, i, i, i
-                    );
-                }
-                _ => {
-                    // azks
-                }
-            }
-
-            if i < items - 1 {
-                parts += ", ";
-            }
-        }
-
-        match St::data_type() {
-            StorageType::Azks => format!("INSERT INTO `{}` (`key`, {}) VALUES (:key, :epoch, :num_nodes) as new ON DUPLICATE KEY UPDATE `epoch` = new.epoch, `num_nodes` = new.num_nodes", TABLE_AZKS, SELECT_AZKS_DATA),
-            StorageType::HistoryNodeState => format!("INSERT INTO `{}` ({}) VALUES {} as new ON DUPLICATE KEY UPDATE `value` = new.value, `child_states` = new.child_states", TABLE_HISTORY_NODE_STATES, SELECT_HISTORY_NODE_STATE_DATA, parts),
-            StorageType::HistoryTreeNode => format!("INSERT INTO `{}` ({}) VALUES {} as new ON DUPLICATE KEY UPDATE `label_len` = new.label_len, `label_val` = new.label_val, `birth_epoch` = new.birth_epoch, `last_epoch` = new.last_epoch, `parent_label_len` = new.parent_label_len, `parent_label_val` = new.parent_label_val, `node_type` = new.node_type", TABLE_HISTORY_TREE_NODES, SELECT_HISTORY_TREE_NODE_DATA, parts),
-            StorageType::ValueState => format!("INSERT INTO `{}` ({}) VALUES {}", TABLE_USER, SELECT_USER_DATA, parts),
-        }
-    }
-
-    fn set_batch_params(items: &[DbRecord]) -> mysql_async::Params {
-        let param_batch = items
-            .iter()
-            .enumerate()
-            .map(|(idx, item)| match &item {
-                DbRecord::Azks(azks) => {
-                    vec![
-                        ("key".to_string(), Value::from(1u8)),
-                        ("epoch".to_string(), Value::from(azks.latest_epoch)),
-                        ("num_nodes".to_string(), Value::from(azks.num_nodes)),
-                    ]
-                }
-                DbRecord::HistoryNodeState(state) => {
-                    let bin_data = bincode::serialize(&state.child_states).unwrap();
-                    let id = state.get_id();
-                    vec![
-                        (format!("label_len{}", idx), Value::from(id.0.len)),
-                        (format!("label_val{}", idx), Value::from(id.0.val)),
-                        (format!("epoch{}", idx), Value::from(id.1)),
-                        (format!("value{}", idx), Value::from(state.value.clone())),
-                        (format!("child_states{}", idx), Value::from(bin_data)),
-                    ]
-                }
-                DbRecord::HistoryTreeNode(node) => {
-                    vec![
-                        (format!("label_len{}", idx), Value::from(node.label.len)),
-                        (format!("label_val{}", idx), Value::from(node.label.val)),
-                        (format!("birth_epoch{}", idx), Value::from(node.birth_epoch)),
-                        (format!("last_epoch{}", idx), Value::from(node.last_epoch)),
-                        (
-                            format!("parent_label_len{}", idx),
-                            Value::from(node.parent.len),
-                        ),
-                        (
-                            format!("parent_label_val{}", idx),
-                            Value::from(node.parent.val),
-                        ),
-                        (
-                            format!("node_type{}", idx),
-                            Value::from(node.node_type as u8),
-                        ),
-                    ]
-                }
-                DbRecord::ValueState(state) => {
-                    vec![
-                        (format!("username{}", idx), Value::from(state.get_id().0)),
-                        (format!("epoch{}", idx), Value::from(state.epoch)),
-                        (format!("version{}", idx), Value::from(state.version)),
-                        (
-                            format!("node_label_len{}", idx),
-                            Value::from(state.label.len),
-                        ),
-                        (
-                            format!("node_label_val{}", idx),
-                            Value::from(state.label.val),
-                        ),
-                        (
-                            format!("data{}", idx),
-                            Value::from(state.plaintext_val.0.clone()),
-                        ),
-                    ]
-                }
-            })
-            .into_iter()
-            .flatten()
-            .collect::<Vec<_>>();
-        mysql_async::Params::from(param_batch)
-    }
-
-    fn get_statement<St: Storable>() -> String {
-        match St::data_type() {
-            StorageType::Azks => format!("SELECT {} FROM `{}`", SELECT_AZKS_DATA, TABLE_AZKS),
-            StorageType::HistoryNodeState => format!(
-                "SELECT {} FROM `{}`",
-                SELECT_HISTORY_NODE_STATE_DATA, TABLE_HISTORY_NODE_STATES
-            ),
-            StorageType::HistoryTreeNode => format!(
-                "SELECT {} FROM `{}`",
-                SELECT_HISTORY_TREE_NODE_DATA, TABLE_HISTORY_TREE_NODES
-            ),
-            StorageType::ValueState => format!("SELECT {} FROM `{}`", SELECT_USER_DATA, TABLE_USER),
-        }
-    }
-
-    fn get_batch_create_temp_table<St: Storable>() -> Option<String> {
-        match St::data_type() {
-            StorageType::Azks => None,
-            StorageType::HistoryNodeState => {
-                Some(
-                    format!(
-                        "CREATE TEMPORARY TABLE `{}`(`label_len` INT UNSIGNED NOT NULL, `label_val` BIGINT UNSIGNED NOT NULL, `epoch` BIGINT UNSIGNED NOT NULL, PRIMARY KEY(`label_len`, `label_val`, `epoch`))",
-                        TEMP_IDS_TABLE
-                    )
-                )
-            },
-            StorageType::HistoryTreeNode => {
-                Some(
-                    format!(
-                        "CREATE TEMPORARY TABLE `{}`(`label_len` INT UNSIGNED NOT NULL, `label_val` BIGINT UNSIGNED NOT NULL, PRIMARY KEY(`label_len`, `label_val`))",
-                        TEMP_IDS_TABLE
-                    )
-                )
-            },
-            StorageType::ValueState => {
-                Some(
-                    format!(
-                        "CREATE TEMPORARY TABLE `{}`(`username` VARCHAR(256) NOT NULL, `epoch` BIGINT UNSIGNED NOT NULL, PRIMARY KEY(`username`, `epoch`))",
-                        TEMP_IDS_TABLE
-                    )
-                )
-            },
-        }
-    }
-
-    fn get_batch_fill_temp_table<St: Storable>(num_items: Option<usize>) -> String {
-        let mut statement = match St::data_type() {
-            StorageType::Azks => "".to_string(),
-            StorageType::HistoryNodeState => {
-                format!(
-                    "INSERT INTO `{}` (`label_len`, `label_val`, `epoch`) VALUES ",
-                    TEMP_IDS_TABLE
-                )
-            }
-            StorageType::HistoryTreeNode => {
-                format!(
-                    "INSERT INTO `{}` (`label_len`, `label_val`) VALUES ",
-                    TEMP_IDS_TABLE
-                )
-            }
-            StorageType::ValueState => {
-                format!(
-                    "INSERT INTO `{}` (`username`, `epoch`) VALUES ",
-                    TEMP_IDS_TABLE
-                )
-            }
-        };
-        if let Some(item_count) = num_items {
-            for i in 0..item_count {
-                let append = match St::data_type() {
-                    StorageType::Azks => String::from(""),
-                    StorageType::HistoryNodeState => {
-                        format!("(:label_len{}, :label_val{}, :epoch{})", i, i, i)
-                    }
-                    StorageType::HistoryTreeNode => {
-                        format!("(:label_len{}, :label_val{})", i, i)
-                    }
-                    StorageType::ValueState => {
-                        format!("(:username{}, :epoch{})", i, i)
-                    }
-                };
-                statement = format!("{}{}", statement, append);
-
-                if i < item_count - 1 {
-                    // inner-item, append a comma
-                    statement += ", ";
-                }
-            }
-        } else {
-            statement += match St::data_type() {
-                StorageType::Azks => "",
-                StorageType::HistoryNodeState => "(:label_len, :label_val, :epoch)",
-                StorageType::HistoryTreeNode => "(:label_len, :label_val)",
-                StorageType::ValueState => "(:username, :epoch)",
-            };
-        }
-        statement
-    }
-
-    fn get_batch_statement<St: Storable>() -> String {
-        match St::data_type() {
-            StorageType::Azks => {
-                format!("SELECT {} FROM `{}` LIMIT 1", SELECT_AZKS_DATA, TABLE_AZKS)
-            }
-            StorageType::HistoryNodeState => {
-                format!(
-                    "SELECT a.`label_len`, a.`label_val`, a.`epoch`, a.`value`, a.`child_states` FROM `{}` a INNER JOIN {} ids ON ids.`label_len` = a.`label_len` AND ids.`label_val` = a.`label_val` AND ids.`epoch` = a.`epoch`",
-                    TABLE_HISTORY_NODE_STATES,
-                    TEMP_IDS_TABLE
-                )
-            }
-            StorageType::HistoryTreeNode => {
-                format!(
-                    "SELECT a.`label_len`, a.`label_val`, a.`birth_epoch`, a.`last_epoch`, a.`parent_label_len`, a.`parent_label_val`, a.`node_type` FROM `{}` a INNER JOIN {} ids ON ids.`label_len` = a.`label_len` AND ids.`label_val` = a.`label_val`",
-                    TABLE_HISTORY_TREE_NODES,
-                    TEMP_IDS_TABLE
-                )
-            }
-            StorageType::ValueState => {
-                format!(
-                    "SELECT a.`username`, a.`epoch`, a.`version`, a.`node_label_val`, a.`node_label_len`, a.`data` FROM `{}` a INNER JOIN {} ids ON ids.`username` = a.`username` AND ids.`epoch` = a.`epoch`",
-                    TABLE_USER,
-                    TEMP_IDS_TABLE
-                )
-            }
-        }
-    }
-
-    fn get_specific_statement<St: Storable>() -> String {
-        match St::data_type() {
-            StorageType::Azks => format!("SELECT {} FROM `{}` LIMIT 1", SELECT_AZKS_DATA, TABLE_AZKS),
-            StorageType::HistoryNodeState => format!("SELECT {} FROM `{}` WHERE `label_len` = :label_len AND `label_val` = :label_val AND `epoch` = :epoch", SELECT_HISTORY_NODE_STATE_DATA, TABLE_HISTORY_NODE_STATES),
-            StorageType::HistoryTreeNode => format!("SELECT {} FROM `{}` WHERE `label_len` = :label_len AND `label_val` = :label_val", SELECT_HISTORY_TREE_NODE_DATA, TABLE_HISTORY_TREE_NODES),
-            StorageType::ValueState => format!("SELECT {} FROM `{}` WHERE `username` = :username AND `epoch` = :epoch", SELECT_USER_DATA, TABLE_USER),
-        }
-    }
-
-    fn get_multi_row_specific_params<St: Storable>(
-        keys: &[St::Key],
-    ) -> Option<mysql_async::Params> {
-        match St::data_type() {
-            StorageType::Azks => None,
-            StorageType::HistoryNodeState => {
-                let pvec = keys
-                    .iter()
-                    .enumerate()
-                    .map(|(idx, key)| {
-                        let bin = St::get_full_binary_key_id(key);
-                        let back: akd::node_state::NodeStateKey =
-                            akd::node_state::HistoryNodeState::key_from_full_binary(&bin).unwrap();
-                        vec![
-                            (format!("label_len{}", idx), Value::from(back.0.len)),
-                            (format!("label_val{}", idx), Value::from(back.0.val)),
-                            (format!("epoch{}", idx), Value::from(back.1)),
-                        ]
-                    })
-                    .into_iter()
-                    .flatten()
-                    .collect::<Vec<_>>();
-                Some(mysql_async::Params::from(pvec))
-            }
-            StorageType::HistoryTreeNode => {
-                let pvec = keys
-                    .iter()
-                    .enumerate()
-                    .map(|(idx, key)| {
-                        let bin = St::get_full_binary_key_id(key);
-                        let back: NodeKey = HistoryTreeNode::key_from_full_binary(&bin).unwrap();
-                        vec![
-                            (format!("label_len{}", idx), Value::from(back.0.len)),
-                            (format!("label_val{}", idx), Value::from(back.0.val)),
-                        ]
-                    })
-                    .into_iter()
-                    .flatten()
-                    .collect::<Vec<_>>();
-                Some(mysql_async::Params::from(pvec))
-            }
-            StorageType::ValueState => {
-                let pvec = keys
-                    .iter()
-                    .enumerate()
-                    .map(|(idx, key)| {
-                        let bin = St::get_full_binary_key_id(key);
-                        let back: akd::storage::types::ValueStateKey =
-                            akd::storage::types::ValueState::key_from_full_binary(&bin).unwrap();
-                        vec![
-                            (format!("username{}", idx), Value::from(back.0.clone())),
-                            (format!("epoch{}", idx), Value::from(back.1)),
-                        ]
-                    })
-                    .into_iter()
-                    .flatten()
-                    .collect::<Vec<_>>();
-                Some(mysql_async::Params::from(pvec))
-            }
-        }
-    }
-
-    fn get_specific_params<St: Storable>(key: &St::Key) -> Option<mysql_async::Params> {
-        match St::data_type() {
-            StorageType::Azks => None,
-            StorageType::HistoryNodeState => {
-                let bin = St::get_full_binary_key_id(key);
-                let back: akd::node_state::NodeStateKey =
-                    akd::node_state::HistoryNodeState::key_from_full_binary(&bin).unwrap();
-                Some(params! {
-                    "label_len" => back.0.len,
-                    "label_val" => back.0.val,
-                    "epoch" => back.1
-                })
-            }
-            StorageType::HistoryTreeNode => {
-                let bin = St::get_full_binary_key_id(key);
-                let back: NodeKey = HistoryTreeNode::key_from_full_binary(&bin).unwrap();
-                Some(params! {
-                    "label_len" => back.0.len,
-                    "label_val" => back.0.val,
-                })
-            }
-            StorageType::ValueState => {
-                let bin = St::get_full_binary_key_id(key);
-                let back: akd::storage::types::ValueStateKey =
-                    akd::storage::types::ValueState::key_from_full_binary(&bin).unwrap();
-                Some(params! {
-                    "username" => back.0,
-                    "epoch" => back.1
-                })
-            }
-        }
-    }
-
-    fn from_row<St: Storable>(row: &mut mysql_async::Row) -> core::result::Result<Self, MySqlError>
-    where
-        Self: std::marker::Sized,
-    {
-        fn cast_err() -> MySqlError {
-            MySqlError::from("Failed to cast label:val into [u8; 32]".to_string())
-        }
-
-        match St::data_type() {
-            StorageType::Azks => {
-                // epoch, num_nodes
-                if let (Some(Ok(epoch)), Some(Ok(num_nodes))) = (row.take_opt(0), row.take_opt(1)) {
-                    let azks = AsyncMySqlDatabase::build_azks(epoch, num_nodes);
-                    return Ok(DbRecord::Azks(azks));
-                }
-            }
-            StorageType::HistoryNodeState => {
-                // label_len, label_val, epoch, value, child_states
-                if let (
-                    Some(Ok(label_len)),
-                    Some(Ok(label_val)),
-                    Some(Ok(epoch)),
-                    Some(Ok(value)),
-                    Some(Ok(child_states)),
-                ) = (
-                    row.take_opt(0),
-                    row.take_opt(1),
-                    row.take_opt(2),
-                    row.take_opt(3),
-                    row.take_opt(4),
-                ) {
-                    let label_val_vec: Vec<u8> = label_val;
-                    let child_states_bin_vec: Vec<u8> = child_states;
-                    let child_states_decoded: [Option<akd::node_state::HistoryChildState>; ARITY] =
-                        bincode::deserialize(&child_states_bin_vec).unwrap();
-                    let node_state = AsyncMySqlDatabase::build_history_node_state(
-                        value,
-                        child_states_decoded,
-                        label_len,
-                        label_val_vec.try_into().map_err(|_| cast_err())?,
-                        epoch,
-                    );
-                    return Ok(DbRecord::HistoryNodeState(node_state));
-                }
-            }
-            StorageType::HistoryTreeNode => {
-                // `label_len`, `label_val`, `birth_epoch`, `last_epoch`, `parent_label_len`, `parent_label_val`, `node_type`
-                if let (
-                    Some(Ok(label_len)),
-                    Some(Ok(label_val)),
-                    Some(Ok(birth_epoch)),
-                    Some(Ok(last_epoch)),
-                    Some(Ok(parent_label_len)),
-                    Some(Ok(parent_label_val)),
-                    Some(Ok(node_type)),
-                ) = (
-                    row.take_opt(0),
-                    row.take_opt(1),
-                    row.take_opt(2),
-                    row.take_opt(3),
-                    row.take_opt(4),
-                    row.take_opt(5),
-                    row.take_opt(6),
-                ) {
-                    let label_val_vec: Vec<u8> = label_val;
-                    let parent_label_val_vec: Vec<u8> = parent_label_val;
-
-                    let node = AsyncMySqlDatabase::build_history_tree_node(
-                        label_val_vec.try_into().map_err(|_| cast_err())?,
-                        label_len,
-                        birth_epoch,
-                        last_epoch,
-                        parent_label_val_vec.try_into().map_err(|_| cast_err())?,
-                        parent_label_len,
-                        node_type,
-                    );
-                    return Ok(DbRecord::HistoryTreeNode(node));
-                }
-            }
-            StorageType::ValueState => {
-                // `username`, `epoch`, `version`, `node_label_val`, `node_label_len`, `data`
-                if let (
-                    Some(Ok(username)),
-                    Some(Ok(epoch)),
-                    Some(Ok(version)),
-                    Some(Ok(node_label_val)),
-                    Some(Ok(node_label_len)),
-                    Some(Ok(data)),
-                ) = (
-                    row.take_opt(0),
-                    row.take_opt(1),
-                    row.take_opt(2),
-                    row.take_opt(3),
-                    row.take_opt(4),
-                    row.take_opt(5),
-                ) {
-                    let node_label_val_vec: Vec<u8> = node_label_val;
-                    let state = AsyncMySqlDatabase::build_user_state(
-                        username,
-                        data,
-                        version,
-                        node_label_len,
-                        node_label_val_vec.try_into().map_err(|_| cast_err())?,
-                        epoch,
-                    );
-                    return Ok(DbRecord::ValueState(state));
-                }
-            }
-        }
-        // fallback
-        let err = MySqlError::Driver(mysql_async::DriverError::FromRow { row: row.clone() });
-        Err(err)
-    }
-}
-
-trait StorageErrorWrappable {
-    fn as_get<T>(result: Result<T>) -> core::result::Result<T, StorageError>;
-    fn as_set<T>(result: Result<T>) -> core::result::Result<T, StorageError>;
-}
-
-impl StorageErrorWrappable for StorageError {
-    fn as_get<T>(result: Result<T>) -> core::result::Result<T, Self> {
-        match result {
-            Ok(t) => Ok(t),
-            Err(err) => Err(StorageError::GetData(err.to_string())),
-        }
-    }
-    fn as_set<T>(result: Result<T>) -> core::result::Result<T, Self> {
-        match result {
-            Ok(t) => Ok(t),
-            Err(err) => Err(StorageError::SetData(err.to_string())),
-        }
-    }
->>>>>>> 015d5ae0
 }