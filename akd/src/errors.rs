--- conflicted
+++ resolved
@@ -66,17 +66,10 @@
 /// Errors thrown by HistoryTreeNodes
 #[derive(Debug)]
 pub enum HistoryTreeNodeError {
-<<<<<<< HEAD
-    /// Tried to set a child and the direction given was none.
-    NoDirectionInSettingChild([u8; 32], [u8; 32]),
-    /// Direction is unexpectedly None
-    DirectionIsNone,
-=======
     /// No direction provided for the node.
     /// Second parameter is the label of the child attempted to be set
     /// -- if there is one, otherwise it is None.
     NoDirection(u64, Option<u64>),
->>>>>>> c9fa577e
     /// The node didn't have a child in the given epoch
     NoChildAtEpoch(u64, usize),
     /// The next epoch of this node's parent was invalid
@@ -96,19 +89,6 @@
 impl fmt::Display for HistoryTreeNodeError {
     fn fmt(&self, f: &mut fmt::Formatter<'_>) -> fmt::Result {
         match self {
-<<<<<<< HEAD
-            Self::NoDirectionInSettingChild(node_label, child_label) => {
-                write!(
-                    f,
-                    "no direction provided to set the child {:?} of this node {:?}",
-                    node_label, child_label
-                )
-            }
-            Self::NoChildrenInTreeAtEpoch(epoch) => {
-                write!(f, "no children at epoch {}", epoch)
-            }
-            Self::NoChildInTreeAtEpoch(epoch, direction) => {
-=======
             Self::NoDirection(node_label, child_label) => {
                 let mut to_print = format!("no direction provided for the node {}", node_label);
                 // Add child info if given.
@@ -119,7 +99,6 @@
                 write!(f, "{}", to_print)
             }
             Self::NoChildAtEpoch(epoch, direction) => {
->>>>>>> c9fa577e
                 write!(f, "no node in direction {} at epoch {}", direction, epoch)
             }
             Self::ParentNextEpochInvalid(epoch) => {
@@ -185,7 +164,6 @@
     /// Lookup proof did not verify
     VerifyLookupProof(String),
     /// Key-History proof did not verify
-<<<<<<< HEAD
     KeyHistoryVerificationErr(String),
     /// Error generating the key history proof
     KeyHistoryProofErr(String),
@@ -201,11 +179,6 @@
     fn from(error: Error) -> Self {
         Self::VRFErr(error)
     }
-=======
-    VerifyKeyHistoryProof(String),
-    /// Error propagation
-    Storage(StorageError),
->>>>>>> c9fa577e
 }
 
 impl fmt::Display for DirectoryError {
