// Copyright (c) Facebook, Inc. and its affiliates.
//
// This source code is licensed under both the MIT license found in the
// LICENSE-MIT file in the root directory of this source tree and the Apache
// License, Version 2.0 found in the LICENSE-APACHE file in the root directory
// of this source tree.

//! Test utilities of storage layers implementing the storage primatives for AKD

use crate::errors::StorageError;
use crate::history_tree_node::*;
use crate::node_state::*;
use crate::storage::types::*;
use crate::storage::Storage;
use rand::distributions::Alphanumeric;
use rand::{thread_rng, Rng};
use tokio::time::{Duration, Instant};

type Azks = crate::append_only_zks::Azks;
type HistoryTreeNode = crate::history_tree_node::HistoryTreeNode;

// *** Tests *** //

#[cfg(test)]
mod memory_storage_tests {
    use crate::storage::memory::AsyncInMemoryDatabase;
    use serial_test::serial;

    #[tokio::test]
    #[serial]
    async fn test_v2_in_memory_db_with_caching() {
        let mut db = crate::storage::memory::AsyncInMemoryDbWithCache::new();
        crate::storage::tests::run_test_cases_for_storage_impl(&mut db).await;
    }

    #[tokio::test]
    #[serial]
    async fn test_v2_in_memory_db() {
        let mut db = AsyncInMemoryDatabase::new();
        crate::storage::tests::run_test_cases_for_storage_impl(&mut db).await;
    }
}

// *** Run the test cases for a given data-layer impl *** //
/// Run the storage-layer test suite for a given storage implementation.
/// This is public because it can be used by other implemented storage layers
/// for consistency checks (e.g. mysql, memcached, etc)
pub async fn run_test_cases_for_storage_impl<S: Storage + Sync + Send>(db: &mut S) {
    test_get_and_set_item(db).await;
    test_user_data(db).await;
    test_transactions(db).await;
    test_batch_get_items(db).await;
}

// *** New Test Helper Functions *** //
async fn test_get_and_set_item<Ns: Storage>(storage: &Ns) {
    // === Azks storage === //
    let azks = Azks {
        latest_epoch: 34,
        num_nodes: 10,
    };

    let set_result = storage.set(DbRecord::Azks(azks.clone())).await;
    assert_eq!(Ok(()), set_result);

    let get_result = storage
        .get::<Azks>(crate::append_only_zks::DEFAULT_AZKS_KEY)
        .await;
    if let Ok(DbRecord::Azks(got_azks)) = get_result {
        assert_eq!(got_azks.latest_epoch, azks.latest_epoch);
        assert_eq!(got_azks.num_nodes, azks.num_nodes);
    } else {
        panic!("Failed to retrieve AZKS");
    }

    // === HistoryTreeNode storage === //

    let node = HistoryTreeNode {
        label: NodeLabel::new(byte_arr_from_u64(13), 4),
        birth_epoch: 123,
        last_epoch: 234,
        parent: NodeLabel::new(byte_arr_from_u64(1), 1),
        node_type: NodeType::Leaf,
    };
    let mut node2 = node.clone();
    node2.label = NodeLabel::new(byte_arr_from_u64(16), 4);

    let key = NodeKey(NodeLabel::new(byte_arr_from_u64(13), 4));
    let key2 = NodeKey(NodeLabel::new(byte_arr_from_u64(16), 4));

    let set_result = storage.set(DbRecord::HistoryTreeNode(node.clone())).await;
    assert_eq!(Ok(()), set_result);

    let set_result = storage.set(DbRecord::HistoryTreeNode(node2.clone())).await;
    assert_eq!(Ok(()), set_result);

    let get_result = storage.get::<HistoryTreeNode>(key).await;
    if let Ok(DbRecord::HistoryTreeNode(got_node)) = get_result {
        assert_eq!(got_node.label, node.label);
        assert_eq!(got_node.parent, node.parent);
        assert_eq!(got_node.node_type, node.node_type);
        assert_eq!(got_node.birth_epoch, node.birth_epoch);
        assert_eq!(got_node.last_epoch, node.last_epoch);
    } else {
        panic!("Failed to retrieve History Tree Node");
    }

    let get_result = storage.get::<HistoryTreeNode>(key2).await;
    if let Err(err) = get_result {
        panic!("Failed to retrieve history tree node (2) {:?}", err)
    }

    // === HistoryNodeState storage === //
    let key = NodeStateKey(NodeLabel::new(byte_arr_from_u64(1), 1), 1);
    let node_state = HistoryNodeState {
        value: vec![],
        child_states: [None, None],
        key,
    };
    let set_result = storage
        .set(DbRecord::HistoryNodeState(node_state.clone()))
        .await;
    assert_eq!(Ok(()), set_result);

    let get_result = storage.get::<HistoryNodeState>(key).await;
    if let Ok(DbRecord::HistoryNodeState(got_state)) = get_result {
        assert_eq!(got_state.value, node_state.value);
        assert_eq!(got_state.child_states, node_state.child_states);
        assert_eq!(got_state.key, node_state.key);
    } else {
        panic!("Failed to retrieve history node state");
    }

    // === ValueState storage === //
    let key = ValueStateKey("test".to_string(), 1);
    let value = ValueState {
        username: AkdLabel("test".to_string()),
        epoch: 1,
        label: NodeLabel::new(byte_arr_from_u64(1), 1),
        version: 1,
        plaintext_val: AkdValue("abc123".to_string()),
    };
    let set_result = storage.set(DbRecord::ValueState(value.clone())).await;
    assert_eq!(Ok(()), set_result);

    let get_result = storage.get::<ValueState>(key).await;
    if let Ok(DbRecord::ValueState(got_state)) = get_result {
        assert_eq!(got_state.username, value.username);
        assert_eq!(got_state.epoch, value.epoch);
        assert_eq!(got_state.label, value.label);
        assert_eq!(got_state.plaintext_val, value.plaintext_val);
        assert_eq!(got_state.version, value.version);
    } else {
        panic!("Failed to retrieve history node state");
    }
}

async fn test_batch_get_items<Ns: Storage>(storage: &Ns) {
    let mut rand_users: Vec<String> = vec![];
    for _ in 0..20 {
        rand_users.push(
            thread_rng()
                .sample_iter(&Alphanumeric)
                .take(30)
                .map(char::from)
                .collect(),
        );
    }

    let mut data = Vec::new();

    let mut epoch = 1;
    for value in rand_users.iter() {
        for user in rand_users.iter() {
            data.push(DbRecord::ValueState(ValueState {
                plaintext_val: AkdValue(value.clone()),
                version: epoch,
                label: NodeLabel {
                    val: byte_arr_from_u64(1u64),
                    len: 1u32,
                },
                epoch,
                username: AkdLabel(user.clone()),
            }));
        }
        epoch += 1;
    }

    let tic = Instant::now();
    assert_eq!(Ok(()), storage.batch_set(data.clone()).await);
    let toc: Duration = Instant::now() - tic;
    println!("Storage batch op: {} ms", toc.as_millis());
    let got = storage
        .get::<ValueState>(ValueStateKey(rand_users[0].clone(), 10))
        .await;
    if got.is_err() {
        panic!("Failed to retrieve a user after batch insert");
    }

    let keys: Vec<ValueStateKey> = rand_users
        .iter()
        .map(|user| ValueStateKey(user.clone(), 1))
        .collect();
    let got_all = storage.batch_get::<ValueState>(keys).await;
    match got_all {
        Err(_) => panic!("Failed to retrieve batch of user at specific epochs"),
        Ok(lst) if lst.len() != rand_users.len() => {
            panic!(
                "Retrieved list length does not match input length {} != {}",
                lst.len(),
                rand_users.len()
            );
        }
        Ok(results) => {
            // correct length, now check the values
            for result in results.into_iter() {
                // find the initial record with the same username & epoch
                let initial_record = data
                    .iter()
                    .find(|&x| {
                        if let DbRecord::ValueState(value_state) = &x {
                            if let DbRecord::ValueState(retrieved_state) = &result {
                                return value_state.username == retrieved_state.username
                                    && value_state.epoch == retrieved_state.epoch;
                            }
                        }
                        false
                    })
                    .cloned();
                // assert it matches what was given matches what was retrieved
                assert_eq!(Some(result), initial_record);
            }
        }
    }

    let user_keys: Vec<_> = rand_users
        .iter()
        .map(|user| AkdLabel(user.clone()))
        .collect();
    let got_all_min_states = storage
        .get_user_state_versions(&user_keys, ValueStateRetrievalFlag::MinEpoch)
        .await;
    // should be the same thing as the previous get
    match got_all_min_states {
        Err(err) => panic!("Failed to retrieve batch of user at min epochs: {:?}", err),
        Ok(lst) if lst.len() != rand_users.len() => {
            panic!(
                "Retrieved list length does not match input length {} != {}",
                lst.len(),
                rand_users.len()
            );
        }
        Ok(results) => {
            // correct length, now check the values
            for result in results.into_iter() {
                // find the initial record with the same username & epoch
                let initial_record = data
                    .iter()
                    .find(|&x| {
                        if let DbRecord::ValueState(value_state) = &x {
                            return value_state.username == result.0
                                && value_state.version == result.1;
                        }
                        false
                    })
                    .cloned()
                    .map(|item| {
                        if let DbRecord::ValueState(value_state) = &item {
                            value_state.version
                        } else {
                            0u64
                        }
                    });

                // assert it matches what was given matches what was retrieved
                assert_eq!(Some(result.1), initial_record);
            }
        }
    }

    let got_all_max_states = storage
        .get_user_state_versions(&user_keys, ValueStateRetrievalFlag::MaxEpoch)
        .await;
    // should be the same thing as the previous get
    match got_all_max_states {
        Err(err) => panic!("Failed to retrieve batch of user at min epochs: {:?}", err),
        Ok(lst) if lst.len() != rand_users.len() => {
            panic!(
                "Retrieved list length does not match input length {} != {}",
                lst.len(),
                rand_users.len()
            );
        }
        Ok(results) => {
            // correct length, now check the values
            for result in results.into_iter() {
                // find the initial record with the same username & epoch
                let initial_record = data
                    .iter()
                    .find(|&x| {
                        if let DbRecord::ValueState(value_state) = &x {
                            return value_state.username == result.0
                                && value_state.version == result.1;
                        }
                        false
                    })
                    .cloned()
                    .map(|item| {
                        if let DbRecord::ValueState(value_state) = &item {
                            value_state.version
                        } else {
                            0u64
                        }
                    });
                // assert it matches what was given matches what was retrieved
                assert_eq!(Some(result.1), initial_record);
            }
        }
    }
}

async fn test_transactions<S: Storage + Sync + Send>(storage: &mut S) {
    let mut rand_users: Vec<String> = vec![];
    for _ in 0..20 {
        rand_users.push(
            thread_rng()
                .sample_iter(&Alphanumeric)
                .take(30)
                .map(char::from)
                .collect(),
        );
    }

    let mut data = Vec::new();

    let mut epoch = 1;
    for value in rand_users.iter() {
        for user in rand_users.iter() {
            data.push(DbRecord::ValueState(ValueState {
                plaintext_val: AkdValue(value.clone()),
                version: 1u64,
                label: NodeLabel {
                    val: byte_arr_from_u64(1u64),
                    len: 1u32,
                },
                epoch,
                username: AkdLabel(user.clone()),
            }));
        }
        epoch += 1;
    }

    let new_data = data
        .iter()
        .map(|item| {
            let new_item = item.clone();
            if let DbRecord::ValueState(new_state) = &item {
                let mut copied_state = new_state.clone();
                copied_state.epoch += 10000;
                DbRecord::ValueState(copied_state)
            } else {
                new_item
            }
        })
        .collect();

    let tic = Instant::now();
    assert_eq!(Ok(()), storage.batch_set(data).await);
    let toc: Duration = Instant::now() - tic;
    println!("Storage batch op: {} ms", toc.as_millis());
    let got = storage
        .get::<ValueState>(ValueStateKey(rand_users[0].clone(), 10))
        .await;
    if got.is_err() {
        panic!("Failed to retrieve a user after batch insert");
    }

    let tic = Instant::now();
    assert!(storage.begin_transaction().await);
    assert_eq!(Ok(()), storage.batch_set(new_data).await);
    assert_eq!(Ok(()), storage.commit_transaction().await);
    let toc: Duration = Instant::now() - tic;
    println!("Transactional storage batch op: {} ms", toc.as_millis());

    let got = storage
        .get::<ValueState>(ValueStateKey(rand_users[0].clone(), 10 + 10000))
        .await;
    if got.is_err() {
        panic!("Failed to retrieve a user after batch insert");
    }
}

async fn test_user_data<S: Storage + Sync + Send>(storage: &S) {
    let rand_user: String = thread_rng()
        .sample_iter(&Alphanumeric)
        .take(30)
        .map(char::from)
        .collect();
    let rand_value: String = thread_rng()
        .sample_iter(&Alphanumeric)
        .take(1028)
        .map(char::from)
        .collect();
    let mut sample_state = ValueState {
        plaintext_val: AkdValue(rand_value.clone()),
        version: 1u64,
        label: NodeLabel {
            val: byte_arr_from_u64(1u64),
            len: 1u32,
        },
        epoch: 1u64,
        username: AkdLabel(rand_user),
    };
    let mut sample_state_2 = sample_state.clone();
    sample_state_2.username = AkdLabel("test_user".to_string());

    let result = storage
        .set(DbRecord::ValueState(sample_state.clone()))
        .await;
    assert_eq!(Ok(()), result);

    sample_state.version = 2u64;
    sample_state.epoch = 123u64;
    let result = storage
        .set(DbRecord::ValueState(sample_state.clone()))
        .await;
    assert_eq!(Ok(()), result);

    sample_state.version = 3u64;
    sample_state.epoch = 456u64;
    let result = storage
        .set(DbRecord::ValueState(sample_state.clone()))
        .await;
    assert_eq!(Ok(()), result);

    let data = storage.get_user_data(&sample_state.username).await.unwrap();
    assert_eq!(3, data.states.len());

    let versions = data
        .states
        .into_iter()
        .map(|state| state.version)
        .collect::<Vec<_>>();
    assert_eq!(vec![1, 2, 3], versions);

    // At this point the DB has structure (for MySQL):
    /*
    mysql> USE default;
    Reading table information for completion of table and column names
    You can turn off this feature to get a quicker startup with -A

    Database changed
    mysql> SHOW TABLES;
    +-------------------+
    | Tables_in_default |
    +-------------------+
    | data              |
    | user_data         |
    +-------------------+
    2 rows in set (0.00 sec)

    mysql> SELECT * FROM user_data;
    +--------------------------------+-------+---------+----------------+----------------+-------------------+
    | username                       | epoch | version | node_label_val | node_label_len | data              |
    +--------------------------------+-------+---------+----------------+----------------+-------------------+
    | do3zfiXa0IUKznscp06jtc6KfHJudy |     1 |       1 |              1 |              1 | 8owmLSoZi...B9pu8 |
    | do3zfiXa0IUKznscp06jtc6KfHJudy |   123 |       2 |              1 |              1 | 8owmLSoZi...B9pu8 |
    | do3zfiXa0IUKznscp06jtc6KfHJudy |   456 |       3 |              1 |              1 | 8owmLSoZi...B9pu8 |
    +--------------------------------+-------+---------+----------------+----------------+-------------------+
    3 rows in set (0.00 sec)
    */

    let specific_result = storage
        .get_user_state(
            &sample_state.username,
            ValueStateRetrievalFlag::SpecificVersion(2),
        )
        .await;
    assert_eq!(
        Ok(ValueState {
            epoch: 123,
            version: 2,
<<<<<<< HEAD
            label: NodeLabel::new(1, 1),
            plaintext_val: AkdValue(rand_value.clone()),
=======
            label: NodeLabel::new(byte_arr_from_u64(1), 1),
            plaintext_val: Values(rand_value.clone()),
>>>>>>> 015d5ae0
            username: sample_state.username.clone(),
        }),
        specific_result
    );

    let specifc_result = storage
        .get::<ValueState>(ValueStateKey(sample_state.username.0.clone(), 123))
        .await;
    if let Ok(DbRecord::ValueState(state)) = specifc_result {
        assert_eq!(
            ValueState {
                epoch: 123,
                version: 2,
<<<<<<< HEAD
                label: NodeLabel::new(1, 1),
                plaintext_val: AkdValue(rand_value.clone()),
=======
                label: NodeLabel::new(byte_arr_from_u64(1), 1),
                plaintext_val: Values(rand_value.clone()),
>>>>>>> 015d5ae0
                username: sample_state.username.clone(),
            },
            state
        );
    } else {
        panic!("Unable to retrieve user state object");
    }

    let missing_result = storage
        .get_user_state(
            &sample_state.username,
            ValueStateRetrievalFlag::SpecificVersion(100),
        )
        .await;
    assert!(matches!(missing_result, Err(StorageError::GetData(_)),));

    let specific_result = storage
        .get_user_state(
            &sample_state.username,
            ValueStateRetrievalFlag::SpecificEpoch(123),
        )
        .await;
    assert_eq!(
        Ok(ValueState {
            epoch: 123,
            version: 2,
<<<<<<< HEAD
            label: NodeLabel::new(1, 1),
            plaintext_val: AkdValue(rand_value.clone()),
=======
            label: NodeLabel::new(byte_arr_from_u64(1), 1),
            plaintext_val: Values(rand_value.clone()),
>>>>>>> 015d5ae0
            username: sample_state.username.clone(),
        }),
        specific_result
    );

    let specific_result = storage
        .get_user_state(&sample_state.username, ValueStateRetrievalFlag::MinEpoch)
        .await;
    assert_eq!(
        Ok(ValueState {
            epoch: 1,
            version: 1,
<<<<<<< HEAD
            label: NodeLabel::new(1, 1),
            plaintext_val: AkdValue(rand_value.clone()),
=======
            label: NodeLabel::new(byte_arr_from_u64(1), 1),
            plaintext_val: Values(rand_value.clone()),
>>>>>>> 015d5ae0
            username: sample_state.username.clone(),
        }),
        specific_result
    );

    let specific_result = storage
        .get_user_state(&sample_state.username, ValueStateRetrievalFlag::MaxEpoch)
        .await;
    assert_eq!(
        Ok(ValueState {
            epoch: 456,
            version: 3,
<<<<<<< HEAD
            label: NodeLabel::new(1, 1),
            plaintext_val: AkdValue(rand_value.clone()),
=======
            label: NodeLabel::new(byte_arr_from_u64(1), 1),
            plaintext_val: Values(rand_value.clone()),
>>>>>>> 015d5ae0
            username: sample_state.username.clone(),
        }),
        specific_result
    );

    // Vector operations

    let mut vector_of_states = vec![sample_state_2.clone()];
    sample_state_2.version = 2;
    sample_state_2.epoch = 234;
    vector_of_states.push(sample_state_2.clone());

    sample_state_2.version = 3;
    sample_state_2.epoch = 345;
    vector_of_states.push(sample_state_2.clone());
    sample_state_2.version = 4;
    sample_state_2.epoch = 456;
    vector_of_states.push(sample_state_2.clone());

    let records = vector_of_states
        .into_iter()
        .map(DbRecord::ValueState)
        .collect::<Vec<_>>();
    let result = storage.batch_set(records).await;
    assert_eq!(Ok(()), result);

    let data = storage.get_user_data(&sample_state_2.username).await;
    assert_eq!(4, data.unwrap().states.len());
}<|MERGE_RESOLUTION|>--- conflicted
+++ resolved
@@ -480,13 +480,8 @@
         Ok(ValueState {
             epoch: 123,
             version: 2,
-<<<<<<< HEAD
-            label: NodeLabel::new(1, 1),
+            label: NodeLabel::new(byte_arr_from_u64(1), 1),
             plaintext_val: AkdValue(rand_value.clone()),
-=======
-            label: NodeLabel::new(byte_arr_from_u64(1), 1),
-            plaintext_val: Values(rand_value.clone()),
->>>>>>> 015d5ae0
             username: sample_state.username.clone(),
         }),
         specific_result
@@ -500,13 +495,8 @@
             ValueState {
                 epoch: 123,
                 version: 2,
-<<<<<<< HEAD
-                label: NodeLabel::new(1, 1),
+                label: NodeLabel::new(byte_arr_from_u64(1), 1),
                 plaintext_val: AkdValue(rand_value.clone()),
-=======
-                label: NodeLabel::new(byte_arr_from_u64(1), 1),
-                plaintext_val: Values(rand_value.clone()),
->>>>>>> 015d5ae0
                 username: sample_state.username.clone(),
             },
             state
@@ -533,13 +523,8 @@
         Ok(ValueState {
             epoch: 123,
             version: 2,
-<<<<<<< HEAD
-            label: NodeLabel::new(1, 1),
+            label: NodeLabel::new(byte_arr_from_u64(1), 1),
             plaintext_val: AkdValue(rand_value.clone()),
-=======
-            label: NodeLabel::new(byte_arr_from_u64(1), 1),
-            plaintext_val: Values(rand_value.clone()),
->>>>>>> 015d5ae0
             username: sample_state.username.clone(),
         }),
         specific_result
@@ -552,13 +537,8 @@
         Ok(ValueState {
             epoch: 1,
             version: 1,
-<<<<<<< HEAD
-            label: NodeLabel::new(1, 1),
+            label: NodeLabel::new(byte_arr_from_u64(1), 1),
             plaintext_val: AkdValue(rand_value.clone()),
-=======
-            label: NodeLabel::new(byte_arr_from_u64(1), 1),
-            plaintext_val: Values(rand_value.clone()),
->>>>>>> 015d5ae0
             username: sample_state.username.clone(),
         }),
         specific_result
@@ -571,13 +551,8 @@
         Ok(ValueState {
             epoch: 456,
             version: 3,
-<<<<<<< HEAD
-            label: NodeLabel::new(1, 1),
+            label: NodeLabel::new(byte_arr_from_u64(1), 1),
             plaintext_val: AkdValue(rand_value.clone()),
-=======
-            label: NodeLabel::new(byte_arr_from_u64(1), 1),
-            plaintext_val: Values(rand_value.clone()),
->>>>>>> 015d5ae0
             username: sample_state.username.clone(),
         }),
         specific_result
