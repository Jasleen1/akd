--- conflicted
+++ resolved
@@ -19,12 +19,7 @@
     errors::{self, AkdError, AzksError, DirectoryError},
     node_state::{hash_label, NodeLabel},
     proof_structs::{HistoryProof, LookupProof, MembershipProof, NonMembershipProof, UpdateProof},
-<<<<<<< HEAD
     storage::types::AkdLabel,
-=======
-    serialization::from_digest,
-    storage::types::AkdKey,
->>>>>>> 015d5ae0
     Direction, ARITY,
 };
 
@@ -149,11 +144,7 @@
 pub fn lookup_verify<H: Hasher>(
     vrf_pk: &[u8],
     root_hash: H::Digest,
-<<<<<<< HEAD
-    _akd_key: AkdLabel,
-=======
-    akd_key: AkdKey,
->>>>>>> 015d5ae0
+    akd_key: AkdLabel,
     proof: LookupProof<H>,
 ) -> Result<(), AkdError> {
     let _plaintext_value = proof.plaintext_value;
