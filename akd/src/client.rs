// Copyright (c) Facebook, Inc. and its affiliates.
//
// This source code is licensed under both the MIT license found in the
// LICENSE-MIT file in the root directory of this source tree and the Apache
// License, Version 2.0 found in the LICENSE-APACHE file in the root directory
// of this source tree.

//! Code for a client of a auditable key directory

use vrf::{
    openssl::{CipherSuite, ECVRF},
    VRF,
};
use winter_crypto::Hasher;

use crate::{
    directory::get_marker_version,
<<<<<<< HEAD
    errors::{self, AkdError, AzksError, DirectoryError},
=======
    errors::HistoryTreeNodeError,
    errors::{AkdError, AzksError, DirectoryError},
>>>>>>> c9fa577e
    node_state::{hash_label, NodeLabel},
    proof_structs::{HistoryProof, LookupProof, MembershipProof, NonMembershipProof, UpdateProof},
    serialization::from_digest,
    storage::types::AkdKey,
    Direction, ARITY,
};

/// Verifies membership, with respect to the root_hash
pub fn verify_membership<H: Hasher>(
    root_hash: H::Digest,
    proof: &MembershipProof<H>,
) -> Result<(), AkdError> {
    if proof.label.len == 0 {
        let final_hash = H::merge(&[proof.hash_val, hash_label::<H>(proof.label)]);
        if final_hash == root_hash {
            return Ok(());
        } else {
            return Err(AkdError::AzksErr(AzksError::VerifyMembershipProof(
                "Membership proof for root did not verify".to_string(),
            )));
        }
    }
    let mut final_hash = H::merge(&[proof.hash_val, hash_label::<H>(proof.label)]);
    for i in (0..proof.dirs.len()).rev() {
        // pull the hashes out of the label/hash(es) grouping
        let hashes = proof.siblings[i].iter().map(|n| n.hash).collect();
        final_hash =
            build_and_hash_layer::<H>(hashes, proof.dirs[i], final_hash, proof.parent_labels[i])?;
    }

    if final_hash == root_hash {
        Ok(())
    } else {
        return Err(AkdError::AzksErr(AzksError::VerifyMembershipProof(
            format!(
                "Membership proof for label {:?} did not verify",
                proof.label
            ),
        )));
    }
}

/// Verifies the non-membership proof with respect to the root hash
pub fn verify_nonmembership<H: Hasher>(
    root_hash: H::Digest,
    proof: &NonMembershipProof<H>,
) -> Result<bool, AkdError> {
    let mut verified = true;
    let mut lcp_hash = H::hash(&[]);
    let mut lcp_real = proof.longest_prefix_children[0].label;
    for i in 0..ARITY {
        let child_hash = H::merge(&[
            proof.longest_prefix_children[i].hash,
            hash_label::<H>(proof.longest_prefix_children[i].label),
        ]);
        lcp_hash = H::merge(&[lcp_hash, child_hash]);
        lcp_real = lcp_real.get_longest_common_prefix(proof.longest_prefix_children[i].label);
    }
    // lcp_hash = H::merge(&[lcp_hash, hash_label::<H>(proof.longest_prefix)]);
    verified = verified && (lcp_hash == proof.longest_prefix_membership_proof.hash_val);
    if !verified {
        return Err(AkdError::Directory(DirectoryError::VerifyLookupProof(
            "lcp_hash != longest_prefix_hash".to_string(),
        )));
    }
    let _sib_len = proof.longest_prefix_membership_proof.siblings.len();
    let _longest_prefix_verified =
        verify_membership(root_hash, &proof.longest_prefix_membership_proof)?;
    // The audit must have checked that this node is indeed the lcp of its children.
    // So we can just check that one of the children's lcp is = the proof.longest_prefix
    verified = verified && (proof.longest_prefix == lcp_real);
    if !verified {
        return Err(AkdError::Directory(DirectoryError::VerifyLookupProof(
            "longest_prefix != lcp".to_string(),
        )));
    }
    Ok(verified)
}

/// This function is called to verify that a given NodeLabel is indeed
/// the VRF for a given version (fresh or stale) for a username.
/// Hence, it also takes as input the server's public key.
pub fn verify_vrf<H: Hasher>(
    vrf_pk: &[u8],
    uname: &AkdKey,
    stale: bool,
    version: u64,
    pi: Vec<u8>,
    label: NodeLabel,
) -> Result<(), AkdError> {
    // Initialization of VRF context by providing a curve
    let mut vrf = ECVRF::from_suite(CipherSuite::SECP256K1_SHA256_TAI).unwrap();

    let name_hash_bytes = H::hash(uname.0.as_bytes());
    let mut stale_bytes = &[1u8];
    if stale {
        stale_bytes = &[0u8];
    }

    let hashed_label = H::merge(&[
        name_hash_bytes,
        H::merge_with_int(H::hash(stale_bytes), version),
    ]);
    // let label_slice = hashed_label.as_bytes();
    let message_vec = from_digest::<H>(hashed_label).unwrap();
    let message: &[u8] = message_vec.as_slice();

    // VRF proof verification (returns VRF hash output)
    let beta = vrf.verify(vrf_pk, &pi, message);

    match beta {
        Ok(vec) => {
            if NodeLabel::new(vec_to_u8_arr(vec), 256u32) == label {
                Ok(())
            } else {
                Err(errors::AkdError::DirectoryErr(DirectoryError::VRFLabelErr(
                    "Stale label not equal to the value from the VRF".to_string(),
                )))
            }
        }
        Err(e) => Err(errors::AkdError::DirectoryErr(DirectoryError::VRFErr(e))),
    }
}

/// Verifies a lookup with respect to the root_hash
pub fn lookup_verify<H: Hasher>(
    vrf_pk: &[u8],
    root_hash: H::Digest,
    akd_key: AkdKey,
    proof: LookupProof<H>,
) -> Result<(), AkdError> {
    let _plaintext_value = proof.plaintext_value;
    let version = proof.version;

    let marker_version = 1 << get_marker_version(version);
    let existence_proof = proof.existence_proof;
    let marker_proof = proof.marker_proof;
    let freshness_proof = proof.freshness_proof;
<<<<<<< HEAD

    let fresh_label = existence_proof.label;
    verify_vrf::<H>(
        vrf_pk,
        &akd_key,
        false,
        version,
        proof.exisitence_vrf_proof,
        fresh_label,
    )?;
=======
    /*
    // These need to be changed to VRF verifications later.
    let existence_label = SeemlessDirectory::<S, H>::get_nodelabel(&uname, false, version);
    if existence_label != existence_proof.label {
        return Err(AkdError::DirectoryErr(
            DirectoryError::VerifyLookupProof(
                "Existence proof label does not match computed label".to_string(),
            ),
        ));
    }
    let non_existence_label = SeemlessDirectory::<S, H>::get_nodelabel(&uname, true, version);
    if non_existence_label != freshness_proof.label {
        return Err(AkdError::DirectoryErr(
            DirectoryError::VerifyLookupProof(
                "Freshness proof label does not match computed label".to_string(),
            ),
        ));
    }
    let marker_label = SeemlessDirectory::<S, H>::get_nodelabel(&uname, false, marker_version);
    if marker_label != marker_proof.label {
        return Err(AkdError::DirectoryErr(
            DirectoryError::VerifyLookupProof(
                "Marker proof label does not match computed label".to_string(),
            ),
        ));
    }
    */
>>>>>>> c9fa577e
    verify_membership::<H>(root_hash, &existence_proof)?;

    let marker_label = marker_proof.label;
    verify_vrf::<H>(
        vrf_pk,
        &akd_key,
        false,
        marker_version,
        proof.marker_vrf_proof,
        marker_label,
    )?;
    verify_membership::<H>(root_hash, &marker_proof)?;

    let stale_label = freshness_proof.label;
    verify_vrf::<H>(
        vrf_pk,
        &akd_key,
        true,
        version,
        proof.freshness_vrf_proof,
        stale_label,
    )?;
    verify_nonmembership::<H>(root_hash, &freshness_proof)?;

    Ok(())
}

/// Verifies a key history proof, given the corresponding sequence of hashes.
pub fn key_history_verify<H: Hasher>(
    vrf_pk: &[u8],
    root_hashes: Vec<H::Digest>,
    previous_root_hashes: Vec<Option<H::Digest>>,
    uname: AkdKey,
    proof: HistoryProof<H>,
) -> Result<(), AkdError> {
    for (count, update_proof) in proof.proofs.into_iter().enumerate() {
        let root_hash = root_hashes[count];
        let previous_root_hash = previous_root_hashes[count];
        verify_single_update_proof::<H>(
            root_hash,
            vrf_pk,
            previous_root_hash,
            update_proof,
            &uname,
        )?;
    }
    Ok(())
}

/// Verifies a single update proof
fn verify_single_update_proof<H: Hasher>(
    root_hash: H::Digest,
    vrf_pk: &[u8],
    previous_root_hash: Option<H::Digest>,
    proof: UpdateProof<H>,
    uname: &AkdKey,
) -> Result<(), AkdError> {
    let epoch = proof.epoch;
    let _plaintext_value = &proof.plaintext_value;
    let version = proof.version;

    let existence_vrf_proof = proof.existence_vrf_proof;
    let existence_at_ep_ref = &proof.existence_at_ep;
    let existence_at_ep = existence_at_ep_ref;
    let existence_at_ep_label = existence_at_ep_ref.label;

    let previous_val_stale_at_ep = &proof.previous_val_stale_at_ep;

    let non_existence_before_ep = &proof.non_existence_before_ep;
<<<<<<< HEAD

    // ***** PART 1 ***************************
    // Verify the VRF and membership proof for the corresponding label for the version being updated to.
    verify_vrf::<H>(
        vrf_pk,
        uname,
        false,
        version,
        existence_vrf_proof,
        existence_at_ep_label,
    )?;
    verify_membership(root_hash, existence_at_ep)?;
=======
    // Need to include vrf verification
    // if label_at_ep != existence_at_ep_label {
    //     return Err(AkdError::DirectoryErr(
    //         DirectoryError::VerifyKeyHistoryProof(
    //             format!("Label of user {:?}'s version {:?} at epoch {:?} does not match the one in the proof",
    //             uname, version, epoch))));
    // }
    verify_membership(root_hash, existence_at_ep)?;
    //     return Err(AkdError::DirectoryErr(
    //         DirectoryError::VerifyKeyHistoryProof(format!(
    //             "Existence proof of user {:?}'s version {:?} at epoch {:?} does not verify",
    //             uname, version, epoch
    //         )),
    //     ));
    // }
>>>>>>> c9fa577e

    // ***** PART 2 ***************************
    // Edge case here! We need to account for version = 1 where the previous version won't have a proof.
    if version > 1 {
        // Verify the membership proof the for stale label of the previous version
        let err_str = format!(
            "Staleness proof of user {:?}'s version {:?} at epoch {:?} is None",
            uname,
            (version - 1),
            epoch
        );
        let previous_null_err = AkdError::Directory(DirectoryError::VerifyKeyHistoryProof(err_str));
        let previous_val_stale_at_ep =
            previous_val_stale_at_ep.as_ref().ok_or(previous_null_err)?;
        verify_membership(root_hash, previous_val_stale_at_ep)?;

        let vrf_err_str = format!(
            "Staleness proof of user {:?}'s version {:?} at epoch {:?} is None",
            uname,
            (version - 1),
            epoch
        );

        // Verify the VRF for the stale label corresponding to the previous version for this username
        let vrf_previous_null_err =
            AkdError::DirectoryErr(DirectoryError::KeyHistoryVerificationErr(vrf_err_str));
        let previous_val_vrf_proof = proof
            .previous_val_vrf_proof
            .as_ref()
            .ok_or(vrf_previous_null_err)?;
        verify_vrf::<H>(
            vrf_pk,
            uname,
            true,
            version - 1,
            previous_val_vrf_proof.to_vec(),
            previous_val_stale_at_ep.label,
        )?;
    }

    // ***** PART 3 ***************************
    // Verify that the current version was only added in this epoch and didn't exist before.
    if epoch > 1 {
        let root_hash = previous_root_hash.ok_or(AkdError::NoEpochGiven)?;
        verify_nonmembership(
            root_hash,
            non_existence_before_ep.as_ref().ok_or_else(|| AkdError::Directory(DirectoryError::VerifyKeyHistoryProof(format!(
                "Non-existence before this epoch proof of user {:?}'s version {:?} at epoch {:?} is None",
                uname,
                version,
                epoch
            ))))?
        )?;
    }

    // Get the least and greatest marker entries for the current version
    let next_marker = get_marker_version(version) + 1;
    let final_marker = get_marker_version(epoch);

    // ***** PART 4 ***************************
    // Verify the VRFs and non-membership of future entries, up to the next marker
    for (i, ver) in (version + 1..(1 << next_marker)).enumerate() {
        let pf = &proof.non_existence_of_next_few[i];
        let vrf_pf = &proof.next_few_vrf_proofs[i];
        let ver_label = pf.label;
        verify_vrf::<H>(vrf_pk, uname, false, ver, vrf_pf.clone(), ver_label)?;
        if !verify_nonmembership(root_hash, pf)? {
            return Err(AkdError::Directory(
                DirectoryError::VerifyKeyHistoryProof(
                    format!("Non-existence before epoch proof of user {:?}'s version {:?} at epoch {:?} does not verify",
                    uname, ver, epoch-1))));
        }
    }

    // ***** PART 5 ***************************
    // Verify the VRFs and non-membership proofs for future markers
    for (i, pow) in (next_marker + 1..final_marker).enumerate() {
        let ver = 1 << pow;
        let pf = &proof.non_existence_of_future_markers[i];
        let vrf_pf = &proof.future_marker_vrf_proofs[i];
        let ver_label = pf.label;
        verify_vrf::<H>(vrf_pk, uname, false, ver, vrf_pf.clone(), ver_label)?;
        if !verify_nonmembership(root_hash, pf)? {
            return Err(AkdError::Directory(
                DirectoryError::VerifyKeyHistoryProof(
                    format!("Non-existence before epoch proof of user {:?}'s version {:?} at epoch {:?} does not verify",
                    uname, ver, epoch-1))));
        }
    }

    Ok(())
}

/// Hashes all the children of a node, as well as their labels
fn build_and_hash_layer<H: Hasher>(
    hashes: Vec<H::Digest>,
    dir: Direction,
    ancestor_hash: H::Digest,
    parent_label: NodeLabel,
) -> Result<H::Digest, AkdError> {
    let direction = dir.ok_or_else(|| {
        AkdError::HistoryTreeNode(HistoryTreeNodeError::NoDirection(
            parent_label.get_val(),
            None,
        ))
    })?;
    let mut hashes_mut = hashes.to_vec();
    hashes_mut.insert(direction, ancestor_hash);
    Ok(hash_layer::<H>(hashes_mut, parent_label))
}

/// Helper for build_and_hash_layer
fn hash_layer<H: Hasher>(hashes: Vec<H::Digest>, parent_label: NodeLabel) -> H::Digest {
    let mut new_hash = H::hash(&[]); //hash_label::<H>(parent_label);
    for child_hash in hashes.iter().take(ARITY) {
        new_hash = H::merge(&[new_hash, *child_hash]);
    }
    new_hash = H::merge(&[new_hash, hash_label::<H>(parent_label)]);
    new_hash
}

fn vec_to_u8_arr(vector_u8: Vec<u8>) -> [u8; 32] {
    let mut out_arr = [0u8; 32];
    out_arr[..vector_u8.len()].clone_from_slice(&vector_u8[..]);
    out_arr
}<|MERGE_RESOLUTION|>--- conflicted
+++ resolved
@@ -15,12 +15,10 @@
 
 use crate::{
     directory::get_marker_version,
-<<<<<<< HEAD
-    errors::{self, AkdError, AzksError, DirectoryError},
-=======
+
     errors::HistoryTreeNodeError,
     errors::{AkdError, AzksError, DirectoryError},
->>>>>>> c9fa577e
+  
     node_state::{hash_label, NodeLabel},
     proof_structs::{HistoryProof, LookupProof, MembershipProof, NonMembershipProof, UpdateProof},
     serialization::from_digest,
@@ -159,7 +157,6 @@
     let existence_proof = proof.existence_proof;
     let marker_proof = proof.marker_proof;
     let freshness_proof = proof.freshness_proof;
-<<<<<<< HEAD
 
     let fresh_label = existence_proof.label;
     verify_vrf::<H>(
@@ -170,35 +167,7 @@
         proof.exisitence_vrf_proof,
         fresh_label,
     )?;
-=======
-    /*
-    // These need to be changed to VRF verifications later.
-    let existence_label = SeemlessDirectory::<S, H>::get_nodelabel(&uname, false, version);
-    if existence_label != existence_proof.label {
-        return Err(AkdError::DirectoryErr(
-            DirectoryError::VerifyLookupProof(
-                "Existence proof label does not match computed label".to_string(),
-            ),
-        ));
-    }
-    let non_existence_label = SeemlessDirectory::<S, H>::get_nodelabel(&uname, true, version);
-    if non_existence_label != freshness_proof.label {
-        return Err(AkdError::DirectoryErr(
-            DirectoryError::VerifyLookupProof(
-                "Freshness proof label does not match computed label".to_string(),
-            ),
-        ));
-    }
-    let marker_label = SeemlessDirectory::<S, H>::get_nodelabel(&uname, false, marker_version);
-    if marker_label != marker_proof.label {
-        return Err(AkdError::DirectoryErr(
-            DirectoryError::VerifyLookupProof(
-                "Marker proof label does not match computed label".to_string(),
-            ),
-        ));
-    }
-    */
->>>>>>> c9fa577e
+
     verify_membership::<H>(root_hash, &existence_proof)?;
 
     let marker_label = marker_proof.label;
@@ -268,7 +237,6 @@
     let previous_val_stale_at_ep = &proof.previous_val_stale_at_ep;
 
     let non_existence_before_ep = &proof.non_existence_before_ep;
-<<<<<<< HEAD
 
     // ***** PART 1 ***************************
     // Verify the VRF and membership proof for the corresponding label for the version being updated to.
@@ -281,23 +249,7 @@
         existence_at_ep_label,
     )?;
     verify_membership(root_hash, existence_at_ep)?;
-=======
-    // Need to include vrf verification
-    // if label_at_ep != existence_at_ep_label {
-    //     return Err(AkdError::DirectoryErr(
-    //         DirectoryError::VerifyKeyHistoryProof(
-    //             format!("Label of user {:?}'s version {:?} at epoch {:?} does not match the one in the proof",
-    //             uname, version, epoch))));
-    // }
-    verify_membership(root_hash, existence_at_ep)?;
-    //     return Err(AkdError::DirectoryErr(
-    //         DirectoryError::VerifyKeyHistoryProof(format!(
-    //             "Existence proof of user {:?}'s version {:?} at epoch {:?} does not verify",
-    //             uname, version, epoch
-    //         )),
-    //     ));
-    // }
->>>>>>> c9fa577e
+
 
     // ***** PART 2 ***************************
     // Edge case here! We need to account for version = 1 where the previous version won't have a proof.
